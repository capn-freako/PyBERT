--- conflicted
+++ resolved
@@ -60,15 +60,11 @@
 	for FILE in ${TYPE_STUB_SRCS}; do stubgen -o ${TYPE_STUB_DIR} $${FILE} >> ${TYPE_STUB_INFO}; done
 
 docs: ${VER_FILE}
-<<<<<<< HEAD
-	source $< && ${TOX_EXEC} run -e docs
+	. ./$< && ${TOX_EXEC} run -e docs
 
 build: ${VER_FILE}
 	${TOX_EXEC} run -e build
 	${PYTHON_EXEC} -m pip freeze >requirements.txt
-=======
-	. ./$< && ${TOX_EXEC} run -e docs
->>>>>>> eb7acc55
 
 upload: ${VER_FILE}
 	. ./$< && ${TOX_EXEC} run -e upload
