[tox]
<<<<<<< HEAD
envlist = py38, py39, format, lint, type-check, docs
=======
envlist = py38, pylint, format, flake8, docs
>>>>>>> 28cbdb8f
skip_missing_interpreters = true
isolated_build = true

[testenv]
<<<<<<< HEAD
deps =
    pytest
	pytest-cov
    pytest-xdist
conda_deps =
    kiwisolver
    chaco
    scikit-rf
conda_channels =
    dbanas
    defaults
conda_install_args =
    --use-local
commands =
    py.test --basetemp={envtmpdir} --cov=pybert \
            --cov-report=html --cov-report=term-missing tests/
=======
changedir = tests
conda_deps = 
    pyibis-ami
    chaco
    # enable
conda_channels =
    dbanas
conda_install_args =
    --use-local
deps = 
    pytest-cov
    numpy
    Cython
commands = 
    py.test --basetemp={envtmpdir} -vv --cov=pybert \
            --cov-report=html --cov-report=term-missing

[testenv:pylint]
deps = 
    pylint
    numpy
    Cython
commands = 
    pylint --rcfile={toxinidir}/tox.ini pybert

[testenv:flake8]
deps = 
    flake8
    numpy
    Cython
commands = 
    flake8 pybert
>>>>>>> 28cbdb8f

[testenv:format]
skip_install = true
deps =
    black
    isort
    autoflake
    docformatter[tomli]
commands =
    autoflake --in-place --remove-all-unused-imports --expand-star-imports \
        --ignore-init-module-imports --recursive src/
    docformatter --in-place --recursive src/
    isort src/
    black src/

[testenv:lint]
skip_install = true
deps =
    pylint
commands =
    pylint src/

[testenv:type-check]
setenv =
    MYPYPATH = {toxinidir}
deps = mypy
commands = mypy -p pybert  --ignore-missing-imports

[testenv:docs]
deps =
    numpy
    Cython
	sphinx
    m2r
changedir = docs
commands =
    sphinx-build -j auto -b html source/ build/<|MERGE_RESOLUTION|>--- conflicted
+++ resolved
@@ -1,33 +1,10 @@
 [tox]
-<<<<<<< HEAD
-envlist = py38, py39, format, lint, type-check, docs
-=======
-envlist = py38, pylint, format, flake8, docs
->>>>>>> 28cbdb8f
+envlist = py38, py39, py310, pylint, format, flake8, docs
 skip_missing_interpreters = true
 isolated_build = true
 
 [testenv]
-<<<<<<< HEAD
-deps =
-    pytest
-	pytest-cov
-    pytest-xdist
 conda_deps =
-    kiwisolver
-    chaco
-    scikit-rf
-conda_channels =
-    dbanas
-    defaults
-conda_install_args =
-    --use-local
-commands =
-    py.test --basetemp={envtmpdir} --cov=pybert \
-            --cov-report=html --cov-report=term-missing tests/
-=======
-changedir = tests
-conda_deps = 
     pyibis-ami
     chaco
     # enable
@@ -35,30 +12,13 @@
     dbanas
 conda_install_args =
     --use-local
-deps = 
+deps =
+    pytest
+    pytest-xdist
     pytest-cov
-    numpy
-    Cython
-commands = 
+commands =
     py.test --basetemp={envtmpdir} -vv --cov=pybert \
-            --cov-report=html --cov-report=term-missing
-
-[testenv:pylint]
-deps = 
-    pylint
-    numpy
-    Cython
-commands = 
-    pylint --rcfile={toxinidir}/tox.ini pybert
-
-[testenv:flake8]
-deps = 
-    flake8
-    numpy
-    Cython
-commands = 
-    flake8 pybert
->>>>>>> 28cbdb8f
+            --cov-report=html --cov-report=term-missing tests
 
 [testenv:format]
 skip_install = true
