#! /usr/bin/env python

# pylint: disable=too-many-lines

"""
Bit error rate tester (BERT) simulator, written in Python.

Original Author: David Banas <capn.freako@gmail.com>

Original Date:   17 June 2014

Testing by: Mark Marlett <mark.marlett@gmail.com>

This Python script provides a GUI interface to a BERT simulator, which
can be used to explore the concepts of serial communication link design.

Copyright (c) 2014 by David Banas; All rights reserved World wide.

ToDo:
    1. Add optional AFE (4th-order Bessel-Thomson).
    2. Add eye contour plots.
"""

import platform
import time
from copy import deepcopy
from datetime import datetime
from os.path import dirname, join
from pathlib import Path

import numpy as np  # type: ignore
import skrf as rf
from chaco.api import ArrayPlotData, GridPlotContainer
from numpy import arange, array, cos, exp, pad, pi, sinc, where, zeros
from numpy.fft import irfft, rfft  # type: ignore
from numpy.random import randint  # type: ignore
from traits.api import (
    Array,
    Bool,
    Button,
    File,
    Float,
    HasTraits,
    Instance,
    Int,
    List,
    Map,
    Property,
    Range,
    String,
    cached_property,
    observe,
)
from traits.etsconfig.api import ETSConfig
from traitsui.message import message, error
from scipy.interpolate import interp1d

from pyibisami import __version__ as PyAMI_VERSION  # type: ignore
from pyibisami.ami.model import AMIModel
from pyibisami.ami.parser import AMIParamConfigurator
from pyibisami.ibis.file import IBISModel

from pybert import __version__ as VERSION
from pybert.configuration import InvalidFileType, PyBertCfg
from pybert.gui.help import help_str
from pybert.gui.plot import make_plots
from pybert.models.bert import my_run_simulation
from pybert.models.tx_tap import TxTapTuner
from pybert.results import PyBertData
from pybert.threads.optimization import OptThread
from pybert.utility import (
    calc_gamma,
    import_channel,
    lfsr_bits,
    raised_cosine,
    safe_log10,
    sdd_21,
    trim_impulse,
)

gDebugStatus = False
gUseDfe      = True     # Include DFE when running simulation.
gMaxCTLEPeak =    20.0  # max. allowed CTLE peaking (dB) (when optimizing, only)
gPeakFreq    =     5.0  # CTLE peaking frequency (GHz)
gPeakMag     =     1.7  # CTLE peaking magnitude (dB)
gCTLEOffset  =     0.0  # CTLE d.c. offset (dB)
gNtaps       =     5


class PyBERT(HasTraits):  # pylint: disable=too-many-instance-attributes
    """
    A serial communication link bit error rate tester (BERT) simulator with
    a GUI interface.

    Useful for exploring the concepts of serial communication link
    design.
    """

    # Independent variables

    # - Simulation Control
    bit_rate = Range(low=0.1, high=250.0, value=10.0)    #: (Gbps)
    nbits = Range(low=1000, high=10000000, value=15000)  #: Number of bits to simulate.
    eye_bits = Int(10160)                                #: Number of bits used to form eye.
    pattern = Map(
        {
            "PRBS-7": [7, 6],
            "PRBS-9": [9, 5],
            "PRBS-11": [11, 9],
            "PRBS-13": [13, 12, 2, 1],
            "PRBS-15": [15, 14],
            "PRBS-20": [20, 3],
            "PRBS-23": [23, 18],
            "PRBS-31": [31, 28],
        },
        default_value="PRBS-7",
    )
    seed = Int(1)  # LFSR seed. 0 means regenerate bits, using a new random seed, each run.
    nspui = Range(low=2, high=256, value=32)  #: Signal vector samples per unit interval.
    mod_type   = List([0])                   #: 0 = NRZ; 1 = Duo-binary; 2 = PAM-4
    do_sweep   = Bool(False)  #: Run sweeps? (Default = False)
    debug      = Bool(False)  #: Send log messages to terminal, as well as console, when True. (Default = False)
    thresh     = Float(3.0)   #: Spectral threshold for identifying periodic components (sigma). (Default = 3.0)
    rlm        = Float(0.95)  #: Relative level mismatch. (Default = 0.95)

    # - Channel Control
    ch_file = File(
        "", entries=5, filter=["*.s4p", "*.S4P", "*.csv", "*.CSV", "*.txt", "*.TXT", "*.*"]
    )  #: Channel file name.
    use_ch_file = Bool(False)  #: Import channel description from file? (Default = False)
    renumber = Bool(False)  #: Automically fix "1=>3/2=>4" port numbering? (Default = False)
    f_step = Float(10)  #: Frequency step to use when constructing H(f) (MHz). (Default = 10 MHz)
    f_max = Float(40)  #: Frequency maximum to use when constructing H(f) (GHz). (Default = 40 GHz)
    impulse_length = Float(0.0)  #: Impulse response length. (Determined automatically, when 0.)
    Rdc = Float(0.1876)  #: Channel d.c. resistance (Ohms/m).
    w0 = Float(10e6)  #: Channel transition frequency (rads./s).
    R0 = Float(1.452)  #: Channel skin effect resistance (Ohms/m).
    Theta0 = Float(0.02)  #: Channel loss tangent (unitless).
    Z0 = Float(100)  #: Channel characteristic impedance, in LC region (Ohms).
    v0 = Float(0.67)  #: Channel relative propagation velocity (c).
    l_ch = Float(0.5)  #: Channel length (m).
    use_window = Bool(False)  #: Apply raised cosine to frequency response before FFT()-ing? (Default = False)

    # - EQ Tune
    tx_tap_tuners = List(
        [
            TxTapTuner(name="Pre-tap3",  pos=-3, enabled=False, min_val=-0.05, max_val=0.05, step=0.025),
            TxTapTuner(name="Pre-tap2",  pos=-2, enabled=True, min_val=-0.1,  max_val=0.1,  step=0.05),
            TxTapTuner(name="Pre-tap1",  pos=-1, enabled=True, min_val=-0.2,  max_val=0.2,  step=0.1),
            TxTapTuner(name="Post-tap1", pos=1,  enabled=False, min_val=-0.2,  max_val=0.2,  step=0.1),
            TxTapTuner(name="Post-tap2", pos=2,  enabled=False, min_val=-0.1,  max_val=0.1,  step=0.05),
            TxTapTuner(name="Post-tap3", pos=3,  enabled=False, min_val=-0.05, max_val=0.05, step=0.025),
        ]
    )  #: EQ optimizer list of TxTapTuner objects.
    rx_bw_tune = Float(12.0)  #: EQ optimizer CTLE bandwidth (GHz).
    peak_freq_tune = Float(gPeakFreq)  #: EQ optimizer CTLE peaking freq. (GHz).
    peak_mag_tune = Float(gPeakMag)  #: EQ optimizer CTLE peaking mag. (dB).
    min_mag_tune = Float(2)   #: EQ optimizer CTLE peaking mag. min. (dB).
    max_mag_tune = Float(12)  #: EQ optimizer CTLE peaking mag. max. (dB).
    step_mag_tune = Float(1)  #: EQ optimizer CTLE peaking mag. step (dB).
    ctle_enable_tune = Bool(True)  #: EQ optimizer CTLE enable
    dfe_tap_tuners = List(
<<<<<<< HEAD
        [TxTapTuner(name="Tap1",  enabled=True,  min_val=-0.1,   max_val=0.4,  value=0.1),
=======
        [TxTapTuner(name="Tap1",  enabled=True,  min_val=-0.2,   max_val=0.4,  value=0.0),
>>>>>>> 05c62da3
         TxTapTuner(name="Tap2",  enabled=True,  min_val=-0.15, max_val=0.15, value=0.0),
         TxTapTuner(name="Tap3",  enabled=True,  min_val=-0.05, max_val=0.1,  value=0.0),
         TxTapTuner(name="Tap4",  enabled=True,  min_val=-0.05, max_val=0.1,  value=0.0),
         TxTapTuner(name="Tap5",  enabled=True,  min_val=-0.05, max_val=0.1,  value=0.0),
         TxTapTuner(name="Tap6",  enabled=False, min_val=-0.05, max_val=0.1,  value=0.0),
         TxTapTuner(name="Tap7",  enabled=False, min_val=-0.05, max_val=0.1,  value=0.0),
         TxTapTuner(name="Tap8",  enabled=False, min_val=-0.05, max_val=0.1,  value=0.0),
         TxTapTuner(name="Tap9",  enabled=False, min_val=-0.05, max_val=0.1,  value=0.0),
         TxTapTuner(name="Tap10", enabled=False, min_val=-0.05, max_val=0.1,  value=0.0),
         TxTapTuner(name="Tap11", enabled=False, min_val=-0.05, max_val=0.1,  value=0.0),
         TxTapTuner(name="Tap12", enabled=False, min_val=-0.05, max_val=0.1,  value=0.0),
         TxTapTuner(name="Tap13", enabled=False, min_val=-0.05, max_val=0.1,  value=0.0),
         TxTapTuner(name="Tap14", enabled=False, min_val=-0.05, max_val=0.1,  value=0.0),
         TxTapTuner(name="Tap15", enabled=False, min_val=-0.05, max_val=0.1,  value=0.0),
         TxTapTuner(name="Tap16", enabled=False, min_val=-0.05, max_val=0.1,  value=0.0),
         TxTapTuner(name="Tap17", enabled=False, min_val=-0.05, max_val=0.1,  value=0.0),
         TxTapTuner(name="Tap18", enabled=False, min_val=-0.05, max_val=0.1,  value=0.0),
         TxTapTuner(name="Tap19", enabled=False, min_val=-0.05, max_val=0.1,  value=0.0),
         TxTapTuner(name="Tap20", enabled=False, min_val=-0.05, max_val=0.1,  value=0.0),]
    )  #: EQ optimizer list of DFE tap tuner objects.
    ffe_tap_tuners = List(
        [
            TxTapTuner(name="Pre-tap5",   pos=-5,  enabled=True, min_val=-0.05, max_val=0.05, step=0.025),
            TxTapTuner(name="Pre-tap4",   pos=-4,  enabled=True, min_val=-0.05, max_val=0.05, step=0.025),
            TxTapTuner(name="Pre-tap3",   pos=-3,  enabled=True, min_val=-0.05, max_val=0.05, step=0.025),
            TxTapTuner(name="Pre-tap2",   pos=-2,  enabled=True, min_val=-0.1,  max_val=0.1,  step=0.05),
            TxTapTuner(name="Pre-tap1",   pos=-1,  enabled=True, min_val=-0.2,  max_val=0.2,  step=0.1),
            TxTapTuner(name="Cursor",     pos=0,   enabled=True, min_val=0.2,   max_val=1.0,  step=0.1),
            TxTapTuner(name="Post-tap1",  pos=1,   enabled=True, min_val=-0.2,  max_val=0.2,  step=0.1),
            TxTapTuner(name="Post-tap2",  pos=2,   enabled=True, min_val=-0.1,  max_val=0.1,  step=0.05),
            TxTapTuner(name="Post-tap3",  pos=3,   enabled=True, min_val=-0.05, max_val=0.05, step=0.025),
            TxTapTuner(name="Post-tap4",  pos=4,   enabled=True, min_val=-0.05, max_val=0.05, step=0.025),
            TxTapTuner(name="Post-tap5",  pos=5,   enabled=True, min_val=-0.05, max_val=0.05, step=0.025),
            TxTapTuner(name="Post-tap6",  pos=6,   enabled=True, min_val=-0.05, max_val=0.05, step=0.025),
            TxTapTuner(name="Post-tap7",  pos=7,   enabled=True, min_val=-0.05, max_val=0.05, step=0.025),
            TxTapTuner(name="Post-tap8",  pos=8,   enabled=True, min_val=-0.05, max_val=0.05, step=0.025),
            TxTapTuner(name="Post-tap9",  pos=9,   enabled=True, min_val=-0.05, max_val=0.05, step=0.025),
            TxTapTuner(name="Post-tap10", pos=10,  enabled=False, min_val=-0.05, max_val=0.05, step=0.025),
            TxTapTuner(name="Post-tap11", pos=11,  enabled=False, min_val=-0.05, max_val=0.05, step=0.025),
            TxTapTuner(name="Post-tap12", pos=12,  enabled=False, min_val=-0.05, max_val=0.05, step=0.025),
            TxTapTuner(name="Post-tap13", pos=13,  enabled=False, min_val=-0.05, max_val=0.05, step=0.025),
            TxTapTuner(name="Post-tap14", pos=14,  enabled=False, min_val=-0.05, max_val=0.05, step=0.025),
        ]
    )  #: EQ optimizer list of RxTapTuner objects.
    opt_thread = Instance(OptThread)  #: EQ optimization thread.
    use_mmse = Bool(True)

    # - Tx
    vod = Float(1.0)  #: Tx differential output voltage (V)
    rs = Float(100)  #: Tx source impedance (Ohms)
    cout = Range(low=0.001, high=1000, value=0.5)  #: Tx parasitic output capacitance (pF)
    pn_mag = Float(0.01)  #: Periodic noise magnitude (V).
    pn_freq = Float(11)  #: Periodic noise frequency (MHz).
    rn = Float(0.01)  #: Standard deviation of Gaussian random noise (V).
    tx_taps = List(
        [
            TxTapTuner(name="Pre-tap3",  pos=-3, enabled=False, min_val=-0.05, max_val=0.05),
            TxTapTuner(name="Pre-tap2",  pos=-2, enabled=True, min_val=-0.1,  max_val=0.1),
            TxTapTuner(name="Pre-tap1",  pos=-1, enabled=True, min_val=-0.2,  max_val=0.2),
            TxTapTuner(name="Post-tap1", pos=1,  enabled=False, min_val=-0.2,  max_val=0.2),
            TxTapTuner(name="Post-tap2", pos=2,  enabled=False, min_val=-0.1,  max_val=0.1),
            TxTapTuner(name="Post-tap3", pos=3,  enabled=False, min_val=-0.05, max_val=0.05),
        ]
    )  #: List of Tx deemphasis tap tuner objects.
    rel_power = Float(1.0)  #: Tx power dissipation (W).
    tx_use_ami = Bool(False)  #: (Bool)
    tx_has_ts4 = Bool(False)  #: (Bool)
    tx_use_ts4 = Bool(False)  #: (Bool)
    tx_use_getwave = Bool(False)  #: (Bool)
    tx_has_getwave = Bool(False)  #: (Bool)
    tx_ami_file = File("", entries=5, filter=["*.ami"])  #: (File)
    tx_ami_valid = Bool(False)  #: (Bool)
    tx_dll_file = File("", entries=5, filter=["*.dll", "*.so"])  #: (File)
    tx_dll_valid = Bool(False)  #: (Bool)
    tx_ibis_file = File(
        "",
        entries=5,
        filter=[
            "IBIS Models (*.ibs)|*.ibs",
        ],
    )  #: (File)
    tx_ibis_valid = Bool(False)  #: (Bool)
    tx_use_ibis = Bool(False)  #: (Bool)

    # - Rx
    rin = Float(100)  #: Rx input impedance (Ohm)
    cin = Float(0.5)  #: Rx parasitic input capacitance (pF)
    cac = Float(1.0)  #: Rx a.c. coupling capacitance (uF)
    use_ctle_file = Bool(False)  #: For importing CTLE impulse/step response directly.
    ctle_file = File("", entries=5, filter=["*.csv"])  #: CTLE response file (when use_ctle_file = True).
    rx_bw = Float(12.0)  #: CTLE bandwidth (GHz).
    peak_freq = Float(gPeakFreq)  #: CTLE peaking frequency (GHz)
    peak_mag = Float(gPeakMag)  #: CTLE peaking magnitude (dB)
    ctle_enable = Bool(True)  #: CTLE enable.
    rx_use_ami = Bool(False)  #: (Bool)
    rx_has_ts4 = Bool(False)  #: (Bool)
    rx_use_ts4 = Bool(False)  #: (Bool)
    rx_use_getwave = Bool(False)  #: (Bool)
    rx_has_getwave = Bool(False)  #: (Bool)
    rx_use_clocks = Bool(False)  #: (Bool)
    rx_ami_file = File("", entries=5, filter=["*.ami"])  #: (File)
    rx_ami_valid = Bool(False)  #: (Bool)
    rx_dll_file = File("", entries=5, filter=["*.dll", "*.so"])  #: (File)
    rx_dll_valid = Bool(False)  #: (Bool)
    rx_ibis_file = File("", entries=5, filter=["*.ibs"])  #: (File)
    rx_ibis_valid = Bool(False)  #: (Bool)
    rx_use_ibis = Bool(False)  #: (Bool)
    rx_use_viterbi = Bool(False)  #: (Bool)
    rx_viterbi_symbols = Int(4)  #: Number of symbols to track in Viterbi decoder.

    # - DFE
    sum_ideal = Bool(True)  #: True = use an ideal (i.e. - infinite bandwidth) summing node (Bool).
    decision_scaler = Float(0.5)  #: DFE slicer output voltage (V).
    gain = Float(0.1)  #: DFE error gain (unitless).
    n_ave = Float(100)  #: DFE # of averages to take, before making tap corrections.
    sum_bw = Float(12.0)  #: DFE summing node bandwidth (Used when sum_ideal=False.) (GHz).
    use_agc = Bool(True)  #: Continuously adjust ``decision_scalar`` when True.

    # - CDR
    delta_t = Float(0.1)  #: CDR proportional branch magnitude (ps).
    alpha = Float(0.01)  #: CDR integral branch magnitude (unitless).
    n_lock_ave = Int(500)  #: CDR # of averages to take in determining lock.
    rel_lock_tol = Float(0.1)  #: CDR relative tolerance to use in determining lock.
    lock_sustain = Int(500)  #: CDR hysteresis to use in determining lock.

    # - Rx FFE
    rx_n_taps = Int(15)  #: Total number of taps in Rx FFE.
    rx_n_pre = Int(5)  #: Number of pre-cursor taps in Rx FFE.
    rx_taps = List(
        [
            TxTapTuner(name="Pre-tap5",   pos=-5,  enabled=True, min_val=-0.05, max_val=0.05, step=0.025),
            TxTapTuner(name="Pre-tap4",   pos=-4,  enabled=True, min_val=-0.05, max_val=0.05, step=0.025),
            TxTapTuner(name="Pre-tap3",   pos=-3,  enabled=True, min_val=-0.05, max_val=0.05, step=0.025),
            TxTapTuner(name="Pre-tap2",   pos=-2,  enabled=True, min_val=-0.1,  max_val=0.1,  step=0.05),
            TxTapTuner(name="Pre-tap1",   pos=-1,  enabled=True, min_val=-0.2,  max_val=0.2,  step=0.1),
            TxTapTuner(name="Cursor",     pos=0,   enabled=True, min_val=0.2,  max_val=1.0,  step=0.1, value=1.0),
            TxTapTuner(name="Post-tap1",  pos=1,   enabled=True, min_val=-0.2,  max_val=0.2,  step=0.1),
            TxTapTuner(name="Post-tap2",  pos=2,   enabled=True, min_val=-0.1,  max_val=0.1,  step=0.05),
            TxTapTuner(name="Post-tap3",  pos=3,   enabled=True, min_val=-0.05, max_val=0.05, step=0.025),
            TxTapTuner(name="Post-tap4",  pos=4,   enabled=True, min_val=-0.05, max_val=0.05, step=0.025),
            TxTapTuner(name="Post-tap5",  pos=5,   enabled=True, min_val=-0.05, max_val=0.05, step=0.025),
            TxTapTuner(name="Post-tap6",  pos=6,   enabled=True, min_val=-0.05, max_val=0.05, step=0.025),
            TxTapTuner(name="Post-tap7",  pos=7,   enabled=True, min_val=-0.05, max_val=0.05, step=0.025),
            TxTapTuner(name="Post-tap8",  pos=8,   enabled=True, min_val=-0.05, max_val=0.05, step=0.025),
            TxTapTuner(name="Post-tap9",  pos=9,   enabled=True, min_val=-0.05, max_val=0.05, step=0.025),
            TxTapTuner(name="Post-tap10", pos=10,  enabled=False, min_val=-0.05, max_val=0.05, step=0.025),
            TxTapTuner(name="Post-tap11", pos=11,  enabled=False, min_val=-0.05, max_val=0.05, step=0.025),
            TxTapTuner(name="Post-tap12", pos=12,  enabled=False, min_val=-0.05, max_val=0.05, step=0.025),
            TxTapTuner(name="Post-tap13", pos=13,  enabled=False, min_val=-0.05, max_val=0.05, step=0.025),
            TxTapTuner(name="Post-tap14", pos=14,  enabled=False, min_val=-0.05, max_val=0.05, step=0.025),
        ]
    )  #: List of Rx FFE tap tuner objects.

    # Misc.
    cfg_file = File("", entries=5, filter=["*.pybert_cfg"])  #: PyBERT configuration data storage file (File).
    data_file = File("", entries=5, filter=["*.pybert_data"])  #: PyBERT results data storage file (File).

    # Plots (plot containers, actually)
    plotdata = ArrayPlotData()
    plots_h = Instance(GridPlotContainer)
    plots_s = Instance(GridPlotContainer)
    plots_p = Instance(GridPlotContainer)
    plots_H = Instance(GridPlotContainer)
    plots_dfe = Instance(GridPlotContainer)
    plots_eye = Instance(GridPlotContainer)
    plots_jitter_dist = Instance(GridPlotContainer)
    plots_jitter_spec = Instance(GridPlotContainer)
    plots_bathtub = Instance(GridPlotContainer)

    # Status
    status = String("Ready.")  #: PyBERT status (String).
    jitter_perf = Float(0.0)
    total_perf = Float(0.0)
    sweep_results = List([])
    len_h = Int(0)
    chnl_dly = Float(0.0)  #: Estimated channel delay (s).
    bit_errs = Int(0)  #: # of bit errors observed in last run.
    bit_errs_viterbi = Int(0)  #: # of bit errors observed in last run.
    run_count = Int(0)  # Used as a mechanism to force bit stream regeneration.

    # About
    perf_info = Property(String, depends_on=["total_perf"])

    # Help
    instructions = help_str

    # Console
    console_log = String("PyBERT Console Log\n\n")

    # Dependent variables
    # - Handled by the Traits/UI machinery. (Should only contain "low overhead" variables,
    #   which don't freeze the GUI noticeably.)
    #
    # - Note: Don't make properties, which have a high calculation overhead,
    #         dependencies of other properties!
    #         This will slow the GUI down noticeably.
    jitter_info = Property(String, depends_on=["jitter_perf"])
    status_str = Property(String, depends_on=["status"])
    sweep_info = Property(String, depends_on=["sweep_results"])
    t = Property(Array, depends_on=["ui", "nspui", "nbits"])
    t_ns = Property(Array, depends_on=["t"])
    f = Property(Array, depends_on=["f_step", "f_max"])
    w = Property(Array, depends_on=["f"])
    t_irfft = Property(Array, depends_on=["f"])
    bits = Property(Array, depends_on=["pattern", "nbits", "mod_type", "run_count"])
    symbols = Property(Array, depends_on=["bits", "mod_type", "vod"])
    ffe = Property(Array, depends_on=["tx_taps.value", "tx_taps.enabled"])
    rx_ffe = Property(Array, depends_on=["rx_taps.value", "rx_taps.enabled"])
    ui = Property(Float, depends_on=["bit_rate", "mod_type"])
    nui = Property(Int, depends_on=["nbits", "mod_type"])
    eye_uis = Property(Int, depends_on=["eye_bits", "mod_type"])
    dfe_out_p = Array()

    # Custom buttons, which we'll use in particular tabs.
    # (Globally applicable buttons, such as "Run" and "Ok", are handled more simply, in the View.)
    btn_disable = Button(label="Disable All")  # Disable all DFE taps in optimizer.
    btn_enable = Button(label="Enable All")  # Enable all DFE taps in optimizer.
    btn_disable_ffe = Button(label="Disable All")  # Disable all FFE taps in optimizer.
    btn_enable_ffe = Button(label="Enable All")  # Enable all FFE taps in optimizer.
    btn_cfg_tx = Button(label="Configure")  # Configure AMI parameters.
    btn_cfg_rx = Button(label="Configure")
    btn_sel_tx = Button(label="Select")  # Select IBIS model.
    btn_sel_rx = Button(label="Select")
    btn_view_tx = Button(label="View")  # View IBIS model.
    btn_view_rx = Button(label="View")

    # Logger & Pop-up
    def log(self, msg, alert=False, exception=None):
        """Log a message to the console and, optionally, to terminal and/or pop-up dialog."""
        _msg = msg.strip()
        txt = f"[{datetime.now()}]: PyBERT: {_msg}"
        if self.debug:
            # In case PyBERT crashes, before we can read this in its `Console` tab:
            print(txt, flush=True)
        self.console_log += txt + "\n"
        if exception:
            raise exception
        if alert and self.GUI:
            message(_msg, title="PyBERT Alert")

    # User "yes"/"no" alert box.
    def alert(self, msg):
        "Prompt for a yes/no response, using simple alert dialog."
        _msg = msg.strip()
        if self.GUI:
            return error(_msg, "PyBERT Alert")
        raise RuntimeError("Alert box requested, but no GUI!")

    # Default initialization
    def __init__(self, run_simulation=True, gui=True):
        """Initial plot setup occurs here.

        In order to populate the data structure we need to
        construct the plots, we must run the simulation.

        Args:
            run_simulation(Bool): If true, run the simulation, as part
                of class initialization. This is provided as an argument
                for the sake of larger applications, which may be
                importing PyBERT for its attributes and methods, and may
                not want to run the full simulation. (Optional;
                default = True)
            gui(Bool): Set to `False` for script based usage.
        """

        # Super-class initialization is ABSOLUTELY NECESSARY, in order
        # to get all the Traits/UI machinery setup correctly.
        super().__init__()

        self.GUI = gui
        self.log("Started.")
        self.log_information()
        if self.debug:
            self.log("Debug Mode Enabled.")

        INIT_LEN = 640
        self.plotdata.set_data("t_ns_opt", self.t_ns[:INIT_LEN])
        self.plotdata.set_data("clocks_tune", zeros(INIT_LEN))
        self.plotdata.set_data("ctle_out_h_tune", zeros(INIT_LEN))
        self.plotdata.set_data("s_ctle", zeros(INIT_LEN))
        self.plotdata.set_data("s_ctle_out", zeros(INIT_LEN))
        self.plotdata.set_data("s_tx", zeros(INIT_LEN))
        self.plotdata.set_data("p_chnl", zeros(INIT_LEN))
        self.plotdata.set_data("p_ctle", zeros(INIT_LEN))
        self.plotdata.set_data("p_ctle_out", zeros(INIT_LEN))
        self.plotdata.set_data("p_tx", zeros(INIT_LEN))
        self.plotdata.set_data("p_tx_out", zeros(INIT_LEN))
        self.plotdata.set_data("curs_ix", [0, 0])
        self.plotdata.set_data("curs_amp", [0, 0])

        if run_simulation:
            self.simulate(initial_run=True)

    def _btn_disable_fired(self):
        if self.opt_thread and self.opt_thread.is_alive():
            pass
        else:
            for tap in self.dfe_tap_tuners:
                tap.enabled = False

    def _btn_enable_fired(self):
        if self.opt_thread and self.opt_thread.is_alive():
            pass
        else:
            for tap in self.dfe_tap_tuners:
                tap.enabled = True

    def _btn_disable_ffe_fired(self):
        if self.opt_thread and self.opt_thread.is_alive():
            pass
        else:
            for tap in self.ffe_tap_tuners:
                tap.enabled = False

    def _btn_enable_ffe_fired(self):
        if self.opt_thread and self.opt_thread.is_alive():
            pass
        else:
            for tap in self.ffe_tap_tuners:
                tap.enabled = True

    def _btn_cfg_tx_fired(self):
        self._tx_cfg()

    def _btn_cfg_rx_fired(self):
        self._rx_cfg()
        if self.debug:
            self.log(f"User configuration resulted in the following `In`/`InOut` parameter dictionary:\n{self._rx_cfg.input_ami_params}")

    def _btn_sel_tx_fired(self):
        self._tx_ibis()
        if self._tx_ibis.dll_file and self._tx_ibis.ami_file:
            self.tx_dll_file = join(self._tx_ibis_dir, self._tx_ibis.dll_file)
            self.tx_ami_file = join(self._tx_ibis_dir, self._tx_ibis.ami_file)
        else:
            self.tx_dll_file = ""
            self.tx_ami_file = ""

    def _btn_sel_rx_fired(self):
        self._rx_ibis()
        if self._rx_ibis.dll_file and self._rx_ibis.ami_file:
            self.rx_dll_file = join(self._rx_ibis_dir, self._rx_ibis.dll_file)
            self.rx_ami_file = join(self._rx_ibis_dir, self._rx_ibis.ami_file)
        else:
            self.rx_dll_file = ""
            self.rx_ami_file = ""

    def _btn_view_tx_fired(self):
        self._tx_ibis.model()

    def _btn_view_rx_fired(self):
        self._rx_ibis.model()

    # Independent variable setting intercepts
    # (Primarily, for debugging.)
    def _set_ctle_peak_mag_tune(self, val):
        if val > gMaxCTLEPeak or val < 0.0:
            raise RuntimeError("CTLE peak magnitude out of range!")
        self.peak_mag_tune = val

    # Dependent variable definitions
    @cached_property
    def _get_t(self):
        """Calculate the system time vector, in seconds."""

        ui = self.ui
        nspui = self.nspui
        nui = self.nui

        t0 = ui / nspui
        npts = nui * nspui

        return array([i * t0 for i in range(npts)])

    @cached_property
    def _get_t_ns(self):
        """Calculate the system time vector, in ns."""

        return self.t * 1.0e9

    @cached_property
    def _get_f(self):
        """
        Calculate the frequency vector for channel model construction.
        """
        fstep = self.f_step * 1e6
        fmax  = self.f_max  * 1e9
        return arange(0, fmax + fstep, fstep)  # "+fstep", so fmax gets included

    @cached_property
    def _get_w(self):
        """
        Channel modeling frequency vector, in rads./sec.
        """
        return 2 * pi * self.f

    @cached_property
    def _get_t_irfft(self):
        """
        Calculate the time vector appropriate for indexing `irfft()` output.
        """
        f = self.f
        tmax = 1 / f[1]
        tstep = 0.5 / f[-1]
        return arange(0, tmax, tstep)

    @cached_property
    def _get_bits(self):
        "Generate the bit stream."
        pattern = self.pattern_
        seed = self.seed
        nbits = self.nbits

        if not seed:  # The user sets `seed` to zero when she wants a new random seed generated for each run.
            seed = randint(128)
            while not seed:  # We don't want to seed our LFSR with zero.
                seed = randint(128)
        bit_gen = lfsr_bits(pattern, seed)
        bits = [next(bit_gen) for _ in range(nbits)]
        return array(bits)

    @cached_property
    def _get_ui(self):
        """
        Returns the "unit interval" (i.e. - the nominal time span of each symbol moving through the channel).
        """

        mod_type = self.mod_type[0]
        bit_rate = self.bit_rate * 1.0e9

        ui = 1.0 / bit_rate
        if mod_type == 2:  # PAM-4
            ui *= 2.0

        return ui

    @cached_property
    def _get_nui(self):
        """Returns the number of unit intervals in the test vectors."""

        mod_type = self.mod_type[0]
        nbits = self.nbits

        nui = nbits
        if mod_type == 2:  # PAM-4
            nui //= 2

        return nui

    @cached_property
    def _get_eye_uis(self):
        """Returns the number of unit intervals to use for eye construction."""

        mod_type = self.mod_type[0]
        eye_bits = self.eye_bits

        eye_uis = eye_bits
        if mod_type == 2:  # PAM-4
            eye_uis //= 2

        return eye_uis

    @cached_property
    def _get_ideal_h(self):
        """Returns the ideal link impulse response."""

        ui = self.ui.value
        nspui = self.nspui
        t = self.t
        mod_type = self.mod_type[0]
        ideal_type = self.ideal_type[0]

        t = array(t) - t[-1] / 2.0

        if ideal_type == 0:  # delta
            ideal_h = zeros(len(t))
            ideal_h[len(t) / 2] = 1.0
        elif ideal_type == 1:  # sinc
            ideal_h = sinc(t / (ui / 2.0))
        elif ideal_type == 2:  # raised cosine
            ideal_h = (cos(pi * t / (ui / 2.0)) + 1.0) / 2.0
            ideal_h = where(t < -ui / 2.0, zeros(len(t)), ideal_h)
            ideal_h = where(t >  ui / 2.0, zeros(len(t)), ideal_h)
        else:
            raise ValueError("PyBERT._get_ideal_h(): ERROR: Unrecognized ideal impulse response type.")

        if mod_type == 1:  # Duo-binary relies upon the total link impulse response to perform the required addition.
            ideal_h = 0.5 * (ideal_h + pad(ideal_h[:-1 * nspui], (nspui, 0), "constant", constant_values=(0, 0)))

        return ideal_h

    @cached_property
    def _get_symbols(self):
        """Generate the symbol stream."""

        mod_type = self.mod_type[0]
        vod = self.vod
        bits = self.bits

        if mod_type == 0:  # NRZ
            symbols = 2 * bits - 1
        elif mod_type == 1:  # Duo-binary
            symbols = [bits[0]]
            for bit in bits[1:]:  # XOR pre-coding prevents infinite error propagation.
                symbols.append(bit ^ symbols[-1])
            symbols = 2 * array(symbols) - 1
        elif mod_type == 2:  # PAM-4
            symbols = []
            for bits in zip(bits[0::2], bits[1::2]):
                if bits == (0, 0):
                    symbols.append(-1.0)
                elif bits == (0, 1):
                    symbols.append(-1.0 / 3.0)
                elif bits == (1, 0):
                    symbols.append(1.0 / 3.0)
                else:
                    symbols.append(1.0)
        else:
            raise ValueError("ERROR: _get_symbols(): Unknown modulation type requested!")

        return array(symbols) * vod

    @cached_property
    def _get_ffe(self):
        """Generate the Tx pre-emphasis FIR numerator."""

        tap_tuners = self.tx_taps

        taps = []
        for tuner in tap_tuners:
            if tuner.enabled:
                taps.append(tuner.value)
            else:
                taps.append(0.0)
        curs_pos = -tap_tuners[0].pos
        curs_val = 1.0 - sum(abs(array(taps)))
        if curs_pos < 0:
            taps.insert(0, curs_val)
        else:
            taps.insert(curs_pos, curs_val)

        return taps

    @cached_property
    def _get_rx_ffe(self):
        """Generate the Rx FFE FIR numerator."""

        tap_tuners = self.rx_taps

        taps = []
        for tuner in tap_tuners:
            if tuner.enabled:
                taps.append(tuner.value)
            else:
                taps.append(0.0)
        curs_pos = -tap_tuners[0].pos
        curs_val = 1.0 - sum(abs(array(taps)))
        if curs_pos < 0:
            taps.insert(0, curs_val)
        else:
            taps.insert(curs_pos, curs_val)

        return taps

    # pylint: disable=too-many-locals,consider-using-f-string,too-many-branches,too-many-statements
    def _get_jitter_info(self):
        isi_chnl = self.isi_chnl * 1.0e12
        dcd_chnl = self.dcd_chnl * 1.0e12
        pj_chnl = self.pj_chnl * 1.0e12
        rj_chnl = self.rj_chnl * 1.0e12
        isi_tx = self.isi_tx * 1.0e12
        dcd_tx = self.dcd_tx * 1.0e12
        pj_tx = self.pj_tx * 1.0e12
        rj_tx = self.rj_tx * 1.0e12
        isi_ctle = self.isi_ctle * 1.0e12
        dcd_ctle = self.dcd_ctle * 1.0e12
        pj_ctle = self.pj_ctle * 1.0e12
        rj_ctle = self.rj_ctle * 1.0e12
        isi_dfe = self.isi_dfe * 1.0e12
        dcd_dfe = self.dcd_dfe * 1.0e12
        pj_dfe = self.pj_dfe * 1.0e12
        rj_dfe = self.rj_dfe * 1.0e12

        isi_rej_tx = 1.0e20
        dcd_rej_tx = 1.0e20
        isi_rej_ctle = 1.0e20
        dcd_rej_ctle = 1.0e20
        pj_rej_ctle = 1.0e20
        rj_rej_ctle = 1.0e20
        isi_rej_dfe = 1.0e20
        dcd_rej_dfe = 1.0e20
        pj_rej_dfe = 1.0e20
        rj_rej_dfe = 1.0e20
        isi_rej_total = 1.0e20
        dcd_rej_total = 1.0e20
        pj_rej_total = 1.0e20
        rj_rej_total = 1.0e20

        if isi_tx:
            isi_rej_tx = isi_chnl / isi_tx
        if dcd_tx:
            dcd_rej_tx = dcd_chnl / dcd_tx
        if isi_ctle:
            isi_rej_ctle = isi_tx / isi_ctle
        if dcd_ctle:
            dcd_rej_ctle = dcd_tx / dcd_ctle
        if pj_ctle:
            pj_rej_ctle = pj_tx / pj_ctle
        if rj_ctle:
            rj_rej_ctle = rj_tx / rj_ctle
        if isi_dfe:
            isi_rej_dfe = isi_ctle / isi_dfe
        if dcd_dfe:
            dcd_rej_dfe = dcd_ctle / dcd_dfe
        if pj_dfe:
            pj_rej_dfe = pj_ctle / pj_dfe
        if rj_dfe:
            rj_rej_dfe = rj_ctle / rj_dfe
        if isi_dfe:
            isi_rej_total = isi_chnl / isi_dfe
        if dcd_dfe:
            dcd_rej_total = dcd_chnl / dcd_dfe
        if pj_dfe:
            pj_rej_total = pj_tx / pj_dfe
        if rj_dfe:
            rj_rej_total = rj_tx / rj_dfe

        # Temporary, until I figure out DPI independence.
        info_str = "<style>\n"
        info_str += " table td {font-size: 12em;}\n"
        info_str += " table th {font-size: 14em;}\n"
        info_str += "</style>\n"
        # End Temp.

        info_str = "<H1>Jitter Rejection by Equalization Component</H1>\n"

        info_str += "<H2>Tx Preemphasis</H2>\n"
        info_str += '<TABLE border="1">\n'
        info_str += '<TR align="center">\n'
        info_str += "<TH>Jitter Component</TH><TH>Input (ps)</TH><TH>Output (ps)</TH><TH>Rejection (dB)</TH>\n"
        info_str += "</TR>\n"
        info_str += '<TR align="right">\n'
        info_str += '<TD align="center">ISI</TD><TD>%6.3f</TD><TD>%6.3f</TD><TD>%4.1f</TD>\n' % (
            isi_chnl,
            isi_tx,
            10.0 * safe_log10(isi_rej_tx),
        )
        info_str += "</TR>\n"
        info_str += '<TR align="right">\n'
        info_str += f'<TD align="center">DCD</TD><TD>{dcd_chnl:6.3f}</TD><TD>{dcd_tx:6.3f}</TD><TD>{10.0 * safe_log10(dcd_rej_tx):4.1f}</TD>\n'
        info_str += "</TR>\n"
        info_str += '<TR align="right">\n'
        info_str += '<TD align="center">Pj</TD><TD>%6.3f</TD><TD>%6.3f</TD><TD>n/a</TD>\n' % (
            pj_chnl,
            pj_tx,
        )
        info_str += "</TR>\n"
        info_str += '<TR align="right">\n'
        info_str += '<TD align="center">Rj</TD><TD>%6.3f</TD><TD>%6.3f</TD><TD>n/a</TD>\n' % (
            rj_chnl,
            rj_tx,
        )
        info_str += "</TR>\n"
        info_str += "</TABLE>\n"

        info_str += "<H2>CTLE (+ AMI DFE)</H2>\n"
        info_str += '<TABLE border="1">\n'
        info_str += '<TR align="center">\n'
        info_str += "<TH>Jitter Component</TH><TH>Input (ps)</TH><TH>Output (ps)</TH><TH>Rejection (dB)</TH>\n"
        info_str += "</TR>\n"
        info_str += '<TR align="right">\n'
        info_str += '<TD align="center">ISI</TD><TD>%6.3f</TD><TD>%6.3f</TD><TD>%4.1f</TD>\n' % (
            isi_tx,
            isi_ctle,
            10.0 * safe_log10(isi_rej_ctle),
        )
        info_str += "</TR>\n"
        info_str += '<TR align="right">\n'
        info_str += '<TD align="center">DCD</TD><TD>%6.3f</TD><TD>%6.3f</TD><TD>%4.1f</TD>\n' % (
            dcd_tx,
            dcd_ctle,
            10.0 * safe_log10(dcd_rej_ctle),
        )
        info_str += "</TR>\n"
        info_str += '<TR align="right">\n'
        info_str += '<TD align="center">Pj</TD><TD>%6.3f</TD><TD>%6.3f</TD><TD>%4.1f</TD>\n' % (
            pj_tx,
            pj_ctle,
            10.0 * safe_log10(pj_rej_ctle),
        )
        info_str += "</TR>\n"
        info_str += '<TR align="right">\n'
        info_str += '<TD align="center">Rj</TD><TD>%6.3f</TD><TD>%6.3f</TD><TD>%4.1f</TD>\n' % (
            rj_tx,
            rj_ctle,
            10.0 * safe_log10(rj_rej_ctle),
        )
        info_str += "</TR>\n"
        info_str += "</TABLE>\n"

        info_str += "<H2>DFE</H2>\n"
        info_str += '<TABLE border="1">\n'
        info_str += '<TR align="center">\n'
        info_str += "<TH>Jitter Component</TH><TH>Input (ps)</TH><TH>Output (ps)</TH><TH>Rejection (dB)</TH>\n"
        info_str += "</TR>\n"
        info_str += '<TR align="right">\n'
        info_str += '<TD align="center">ISI</TD><TD>%6.3f</TD><TD>%6.3f</TD><TD>%4.1f</TD>\n' % (
            isi_ctle,
            isi_dfe,
            10.0 * safe_log10(isi_rej_dfe),
        )
        info_str += "</TR>\n"
        info_str += '<TR align="right">\n'
        info_str += '<TD align="center">DCD</TD><TD>%6.3f</TD><TD>%6.3f</TD><TD>%4.1f</TD>\n' % (
            dcd_ctle,
            dcd_dfe,
            10.0 * safe_log10(dcd_rej_dfe),
        )
        info_str += "</TR>\n"
        info_str += '<TR align="right">\n'
        info_str += '<TD align="center">Pj</TD><TD>%6.3f</TD><TD>%6.3f</TD><TD>%4.1f</TD>\n' % (
            pj_ctle,
            pj_dfe,
            10.0 * safe_log10(pj_rej_dfe),
        )
        info_str += "</TR>\n"
        info_str += '<TR align="right">\n'
        info_str += '<TD align="center">Rj</TD><TD>%6.3f</TD><TD>%6.3f</TD><TD>%4.1f</TD>\n' % (
            rj_ctle,
            rj_dfe,
            10.0 * safe_log10(rj_rej_dfe),
        )
        info_str += "</TR>\n"
        info_str += "</TABLE>\n"

        info_str += "<H2>TOTAL</H2>\n"
        info_str += '<TABLE border="1">\n'
        info_str += '<TR align="center">\n'
        info_str += "<TH>Jitter Component</TH><TH>Input (ps)</TH><TH>Output (ps)</TH><TH>Rejection (dB)</TH>\n"
        info_str += "</TR>\n"
        info_str += '<TR align="right">\n'
        info_str += '<TD align="center">ISI</TD><TD>%6.3f</TD><TD>%6.3f</TD><TD>%4.1f</TD>\n' % (
            isi_chnl,
            isi_dfe,
            10.0 * safe_log10(isi_rej_total),
        )
        info_str += "</TR>\n"
        info_str += '<TR align="right">\n'
        info_str += '<TD align="center">DCD</TD><TD>%6.3f</TD><TD>%6.3f</TD><TD>%4.1f</TD>\n' % (
            dcd_chnl,
            dcd_dfe,
            10.0 * safe_log10(dcd_rej_total),
        )
        info_str += "</TR>\n"
        info_str += '<TR align="right">\n'
        info_str += '<TD align="center">Pj</TD><TD>%6.3f</TD><TD>%6.3f</TD><TD>%4.1f</TD>\n' % (
            pj_tx,
            pj_dfe,
            10.0 * safe_log10(pj_rej_total),
        )
        info_str += "</TR>\n"
        info_str += '<TR align="right">\n'
        info_str += '<TD align="center">Rj</TD><TD>%6.3f</TD><TD>%6.3f</TD><TD>%4.1f</TD>\n' % (
            rj_tx,
            rj_dfe,
            10.0 * safe_log10(rj_rej_total),
        )
        info_str += "</TR>\n"
        info_str += "</TABLE>\n"

        return info_str

    def _get_perf_info(self):
        info_str = "<H2>Performance by Component</H2>\n"
        info_str += '  <TABLE border="1">\n'
        info_str += '    <TR align="center">\n'
        info_str += "      <TH>Component</TH><TH>Performance (Msmpls./min.)</TH>\n"
        info_str += "    </TR>\n"
        info_str += '    <TR align="right">\n'
        info_str += f'      <TD align="center">Channel</TD><TD>{self.channel_perf * 6e-05:6.3f}</TD>\n'
        info_str += "    </TR>\n"
        info_str += '    <TR align="right">\n'
        info_str += f'      <TD align="center">Tx Preemphasis</TD><TD>{self.tx_perf * 6e-05:6.3f}</TD>\n'
        info_str += "    </TR>\n"
        info_str += '    <TR align="right">\n'
        info_str += f'      <TD align="center">CTLE</TD><TD>{self.ctle_perf * 6e-05:6.3f}</TD>\n'
        info_str += "    </TR>\n"
        info_str += '    <TR align="right">\n'
        info_str += f'      <TD align="center">FFE</TD><TD>{self.ffe_perf * 6e-05:6.3f}</TD>\n'
        info_str += "    </TR>\n"
        info_str += '    <TR align="right">\n'
        info_str += f'      <TD align="center">DFE</TD><TD>{self.dfe_perf * 6e-05:6.3f}</TD>\n'
        info_str += "    </TR>\n"
        info_str += '    <TR align="right">\n'
        info_str += f'      <TD align="center">Viterbi</TD><TD>{self.viterbi_perf * 6e-05:6.3f}</TD>\n'
        info_str += "    </TR>\n"
        info_str += '    <TR align="right">\n'
        info_str += f'      <TD align="center">Jitter Analysis</TD><TD>{self.jitter_perf * 6e-05:6.3f}</TD>\n'
        info_str += "    </TR>\n"
        info_str += '    <TR align="right">\n'
        info_str += f'      <TD align="center"><strong>TOTAL</strong></TD><TD><strong>{self.total_perf * 60.0e-6:6.3f}</strong></TD>\n'
        info_str += "    </TR>\n"
        info_str += '    <TR align="right">\n'
        info_str += f'      <TD align="center">Plotting</TD><TD>{self.plotting_perf * 6e-05:6.3f}</TD>\n'
        info_str += "    </TR>\n"
        info_str += "  </TABLE>\n"

        return info_str

    def _get_sweep_info(self):
        sweep_results = self.sweep_results

        info_str = "<H2>Sweep Results</H2>\n"
        info_str += '  <TABLE border="1">\n'
        info_str += '    <TR align="center">\n'
        info_str += "      <TH>Pretap</TH><TH>Posttap</TH><TH>Mean(bit errors)</TH><TH>StdDev(bit errors)</TH>\n"
        info_str += "    </TR>\n"

        for item in sweep_results:
            info_str += '    <TR align="center">\n'
            info_str += str(item)
            info_str += "    </TR>\n"

        info_str += "  </TABLE>\n"

        return info_str

    def _get_status_str(self):
        status_str = f"{self.status:20s} | Perf. (Msmpls./min.): {self.total_perf * 60.0e-6:4.1f}"
        dly_str = f"    | ChnlDly (ns): {self.chnl_dly * 1000000000.0:5.3f}"
        if self.bit_errs_viterbi >= 0:
            err_str = f"    | BitErrs: {int(self.bit_errs)} ({int(self.bit_errs_viterbi)})"
        else:
            err_str = f"    | BitErrs: {int(self.bit_errs)}"
        pwr_str = f"    | TxPwr (mW): {self.rel_power * 1e3:3.0f}"
        status_str += dly_str + err_str + pwr_str
        jit_str = "    | Jitter (ps):  ISI=%6.1f  DCD=%6.1f  Pj=%6.1f (%6.1f)  Rj=%6.1f (%6.1f)" % (
            self.isi_dfe * 1.0e12,
            self.dcd_dfe * 1.0e12,
            self.pj_dfe * 1.0e12,
            self.pjDD_dfe * 1.0e12,
            self.rj_dfe * 1.0e12,
            self.rjDD_dfe * 1.0e12,
        )
        status_str += jit_str

        return status_str

    # Changed property handlers.
    def _status_str_changed(self):
        if gDebugStatus:
            print(self.status_str, flush=True)

    def _use_dfe_changed(self, new_value):
        if not new_value:
            for i in range(1, 4):
                self.tx_taps[i].enabled = True
        else:
            for i in range(1, 4):
                self.tx_taps[i].enabled = False

    def _dfe_tap_tuners_changed(self, new_value):
        limits = []
        for tuner in new_value:
            limits.append((tuner.min_val, tuner.max_val))
        self.dfe.limits = limits

    def _rx_n_taps_changed(self, new_value):
        for n, tuner in enumerate(self.ffe_tap_tuners):
            if n >= new_value:
                tuner.enabled = False
            else:
                tuner.enabled = True
        for n, tap in enumerate(self.rx_taps):
            if n >= new_value:
                tap.enabled = False
            else:
                tap.enabled = True

    @observe("rx_n_pre")
    def rx_n_pre_changed(self, event):
        """Handle user change to number of Rx FFE pre-cursor taps."""
        old_value = event.old
        new_value = event.new

        def set_tap_attrs(taps):
            for n, tuner in enumerate(taps):
                tuner.pos = n - new_value
                if tuner.pos == 0:
                    tuner.name = "Cursor"
                else:
                    if tuner.pos < 0:
                        pref = "Pre"
                    else:
                        pref = "Post"
                    tuner.name = pref + "-tap" + str(abs(tuner.pos))
                if n >= self.rx_n_taps:
                    tuner.enabled = False
                else:
                    tuner.enabled = True

        n_shift = new_value - old_value
        if n_shift < 0:  # left shift
            n_shift = -n_shift
            rx_taps = self.rx_taps[n_shift:]
            ffe_tap_tuners = self.ffe_tap_tuners[n_shift:]
            for _ in range(n_shift):
                rx_taps.append(deepcopy(self.rx_taps[-1]))
                ffe_tap_tuners.append(deepcopy(self.ffe_tap_tuners[-1]))
        else:  # right shift
            rx_taps = []
            ffe_tap_tuners = []
            for _ in range(n_shift):
                rx_taps.append(deepcopy(self.rx_taps[0]))
                ffe_tap_tuners.append(deepcopy(self.ffe_tap_tuners[0]))
            rx_taps += self.rx_taps[: -n_shift]
            ffe_tap_tuners += self.ffe_tap_tuners[: -n_shift]
        set_tap_attrs(rx_taps)
        set_tap_attrs(ffe_tap_tuners)
        self.rx_taps = rx_taps
        self.ffe_tap_tuners = ffe_tap_tuners

    def _tx_ibis_file_changed(self, new_value):
        self.status = f"Parsing IBIS file: {new_value}"
        dName = ""
        try:
            self.tx_ibis_valid = False
            self.tx_use_ami = False
            self.log(f"Parsing Tx IBIS file, '{new_value}'...")
            ibis = IBISModel(new_value, True, debug=self.debug, gui=self.GUI)
            self.log(f"  Result:\n{ibis.ibis_parsing_errors}")
            self._tx_ibis = ibis
            self.tx_ibis_valid = True
            dName = dirname(new_value)
            if self._tx_ibis.dll_file and self._tx_ibis.ami_file:
                self.tx_dll_file = join(dName, self._tx_ibis.dll_file)
                self.tx_ami_file = join(dName, self._tx_ibis.ami_file)
            else:
                self.tx_dll_file = ""
                self.tx_ami_file = ""
        except Exception as err:  # pylint: disable=broad-exception-caught
            self.status = "IBIS file parsing error!"
            error_message = f"Failed to open and/or parse IBIS file!\n{err}"
            self.log(error_message, alert=True, exception=err)
        self._tx_ibis_dir = dName
        self.status = "Done."

    def _tx_ami_file_changed(self, new_value):
        try:
            self.tx_ami_valid = False
            if new_value:
                self.log(f"Parsing Tx AMI file, '{new_value}'...")
                with open(new_value, mode="r", encoding="utf-8") as pfile:
                    pcfg = AMIParamConfigurator(pfile.read())
                if pcfg.ami_parsing_errors:
                    self.log(f"Non-fatal parsing errors:\n{pcfg.ami_parsing_errors}")
                else:
                    self.log("Success.")
                self.tx_has_getwave = pcfg.fetch_param_val(["Reserved_Parameters", "GetWave_Exists"])
                _tx_returns_impulse = pcfg.fetch_param_val(["Reserved_Parameters", "Init_Returns_Impulse"])
                if not _tx_returns_impulse:
                    self.tx_use_getwave = True
                if pcfg.fetch_param_val(["Reserved_Parameters", "Ts4file"]):
                    self.tx_has_ts4 = True
                else:
                    self.tx_has_ts4 = False
                self._tx_cfg = pcfg
                self.tx_ami_valid = True
        except Exception as err:  # pylint: disable=broad-exception-caught
            error_message = f"Failed to open and/or parse AMI file!\n{err}"
            self.log(error_message, alert=True)
            raise

    def _tx_dll_file_changed(self, new_value):
        try:
            self.tx_dll_valid = False
            if new_value:
                model = AMIModel(str(new_value))
                self._tx_model = model
                self.tx_dll_valid = True
        except Exception as err:  # pylint: disable=broad-exception-caught
            error_message = f"Failed to open DLL/SO file!\n{err}"
            self.log(error_message, alert=True)

    def _rx_ibis_file_changed(self, new_value):
        self.status = f"Parsing IBIS file: {new_value}"
        dName = ""
        try:
            self.rx_ibis_valid = False
            self.rx_use_ami = False
            self.log(f"Parsing Rx IBIS file, '{new_value}'...")
            ibis = IBISModel(new_value, False, self.debug, gui=self.GUI)
            self.log(f"  Result:\n{ibis.ibis_parsing_errors}")
            self._rx_ibis = ibis
            self.rx_ibis_valid = True
            dName = dirname(new_value)
            if self._rx_ibis.dll_file and self._rx_ibis.ami_file:
                self.rx_dll_file = join(dName, self._rx_ibis.dll_file)
                self.rx_ami_file = join(dName, self._rx_ibis.ami_file)
            else:
                self.rx_dll_file = ""
                self.rx_ami_file = ""
        except Exception as err:  # pylint: disable=broad-exception-caught
            self.status = "IBIS file parsing error!"
            error_message = f"Failed to open and/or parse IBIS file!\n{err}"
            self.log(error_message, alert=True)
            raise
        self._rx_ibis_dir = dName
        self.status = "Done."

    def _rx_ami_file_changed(self, new_value):
        try:
            self.rx_ami_valid = False
            if new_value:
                with open(new_value, mode="r", encoding="utf-8") as pfile:
                    pcfg = AMIParamConfigurator(pfile.read())
                self.log(f"Parsing Rx AMI file, '{new_value}'...")
                if pcfg.ami_parsing_errors:
                    self.log(f"Encountered the following errors:\n{pcfg.ami_parsing_errors}")
                else:
                    self.log("Success!")
                self.rx_has_getwave = pcfg.fetch_param_val(["Reserved_Parameters", "GetWave_Exists"])
                _rx_returns_impulse = pcfg.fetch_param_val(["Reserved_Parameters", "Init_Returns_Impulse"])
                if not _rx_returns_impulse:
                    self.rx_use_getwave = True
                if pcfg.fetch_param_val(["Reserved_Parameters", "Ts4file"]):
                    self.rx_has_ts4 = True
                else:
                    self.rx_has_ts4 = False
                self._rx_cfg = pcfg
                self.rx_ami_valid = True
        except Exception as err:  # pylint: disable=broad-exception-caught
            error_message = f"Failed to open and/or parse AMI file!\n{err}"
            self.log(error_message, alert=True)

    def _rx_dll_file_changed(self, new_value):
        try:
            self.rx_dll_valid = False
            if new_value:
                model = AMIModel(str(new_value))
                self._rx_model = model
                self.rx_dll_valid = True
        except Exception as err:  # pylint: disable=broad-exception-caught
            error_message = f"Failed to open DLL/SO file!\n{err}"
            self.log(error_message, alert=True)

    def _rx_use_ami_changed(self, new_value):
        if new_value:
            self._btn_disable_fired()
            self._btn_disable_ffe_fired()

    def check_pat_len(self):
        "Validate chosen pattern length against number of bits being run."
        taps = self.pattern_
        pat_len = 2 * pow(2, max(taps))  # "2 *", to accommodate PAM-4.
        if self.eye_bits < 5 * pat_len:
            self.log("\n".join([
                "Accurate jitter decomposition may not be possible with the current configuration!",
                "Try to keep `EyeBits` > 10 * 2^n, where `n` comes from `PRBS-n`.",]),
                alert=True,
            )

    def check_eye_bits(self):
        "Validate user selected number of eye bits."
        if self.eye_bits > self.nbits:
            self.eye_bits = self.nbits
            self.log("`EyeBits` has been held at `Nbits`.", alert=True)

    def _pattern_changed(self):
        self.check_pat_len()

    def _nbits_changed(self):
        self.check_eye_bits()

    def _eye_bits_changed(self):
        self.check_eye_bits()
        self.check_pat_len()

    def _f_max_changed(self, new_value):
        fmax = 0.5e-9 / self.t[1]  # Nyquist frequency, given our sampling rate (GHz).
        if new_value > fmax:
            self.f_max = fmax
            self.log("`fMax` has been held at the Nyquist frequency.", alert=True)

    # This function has been pulled outside of the standard Traits/UI "depends_on / @cached_property" mechanism,
    # in order to more tightly control when it executes. I wasn't able to get truly lazy evaluation, and
    # this was causing noticeable GUI slowdown.
    # pylint: disable=attribute-defined-outside-init
    def calc_chnl_h(self):
        """Calculates the channel impulse response.

        Also sets, in 'self':
         - chnl_dly:
             group delay of channel
         - start_ix:
             first element of trimmed response
         - t_ns_chnl:
             the x-values, in ns, for plotting 'chnl_h'
         - chnl_H:
             channel frequency response
         - chnl_s:
             channel step response
         - chnl_p:
             channel pulse response
        """

        t = self.t  # This time vector has NO relationship to `f`/`w`!
        t_irfft = self.t_irfft  # This time vector IS related to `f`/`w`.
        f = self.f
        w = self.w
        nspui = self.nspui
        impulse_length = self.impulse_length * 1.0e-9
        Rs = self.rs
        Cs = self.cout * 1.0e-12
        RL = self.rin
        Cp = self.cin * 1.0e-12
        # CL = self.cac * 1.0e-6  # pylint: disable=unused-variable

        ts = t[1]
        len_f = len(f)

        # Form the pre-on-die S-parameter 2-port network for the channel.
        if self.use_ch_file:
            ch_s2p_pre = import_channel(self.ch_file, ts, f, renumber=self.renumber)
            self.log(str(ch_s2p_pre))
            H = ch_s2p_pre.s21.s.flatten()
        else:
            # Construct PyBERT default channel model (i.e. - Howard Johnson's UTP model).
            # - Grab model parameters from PyBERT instance.
            l_ch = self.l_ch
            v0 = self.v0 * 3.0e8
            R0 = self.R0
            w0 = self.w0
            Rdc = self.Rdc
            Z0 = self.Z0
            Theta0 = self.Theta0
            # - Calculate propagation constant, characteristic impedance, and transfer function.
            gamma, Zc = calc_gamma(R0, w0, Rdc, Z0, v0, Theta0, w)
            self.Zc = Zc
            H = exp(-l_ch * gamma)  # pylint: disable=invalid-unary-operand-type
            self.H = H
            # - Use the transfer function and characteristic impedance to form "perfectly matched" network.
            tmp = np.array(list(zip(zip(zeros(len_f), H), zip(H, zeros(len_f)))))
            ch_s2p_pre = rf.Network(s=tmp, f=f / 1e9, z0=Zc)
            # - And, finally, renormalize to driver impedance.
            ch_s2p_pre.renormalize(Rs)
        ch_s2p_pre.name = "ch_s2p_pre"
        self.ch_s2p_pre = ch_s2p_pre
        ch_s2p = ch_s2p_pre  # In case neither set of on-die S-parameters is being invoked, below.

        # Augment w/ IBIS-AMI on-die S-parameters, if appropriate.
        def add_ondie_s(s2p, ts4f, isRx=False):
            """Add the effect of on-die S-parameters to channel network.

            Args:
                s2p(skrf.Network): initial 2-port network.
                ts4f(string): on-die S-parameter file name.

            Keyword Args:
                isRx(bool): True when Rx on-die S-params. are being added. (Default = False).

            Returns:
                skrf.Network: Resultant 2-port network.
            """
            ts4N = rf.Network(ts4f)  # Grab the 4-port single-ended on-die network.
            ntwk = sdd_21(ts4N)  # Convert it to a differential, 2-port network.
            # Interpolate to system freqs.
            ntwk2 = ntwk.extrapolate_to_dc().windowed(normalize=False).interpolate(
                s2p.f, coords='polar', bounds_error=False, fill_value='extrapolate')
            if isRx:
                res = s2p**ntwk2
            else:  # Tx
                res = ntwk2**s2p
            return (res, ts4N, ntwk2)

        if self.tx_use_ibis:
            model = self._tx_ibis.model
            Rs = model.zout * 2
            Cs = model.ccomp[0] / 2  # They're in series.
            self.Rs = Rs  # Primarily for debugging.
            self.Cs = Cs
            if self.tx_use_ts4:
                fname = join(self._tx_ibis_dir, self._tx_cfg.fetch_param_val(["Reserved_Parameters", "Ts4file"]))
                ch_s2p, ts4N, ntwk = add_ondie_s(ch_s2p, fname)
                self.ts4N = ts4N
                self.ntwk = ntwk
        if self.rx_use_ibis:
            model = self._rx_ibis.model
            RL = model.zin * 2
            Cp = model.ccomp[0] / 2
            self.RL = RL  # Primarily for debugging.
            self.Cp = Cp
            if self.debug:
                self.log(f"RL: {RL}, Cp: {Cp}")
            if self.rx_use_ts4:
                fname = join(self._rx_ibis_dir, self._rx_cfg.fetch_param_val(["Reserved_Parameters", "Ts4file"]))
                ch_s2p, ts4N, ntwk = add_ondie_s(ch_s2p, fname, isRx=True)
                self.ts4N = ts4N
                self.ntwk = ntwk
        ch_s2p.name = "ch_s2p"
        self.ch_s2p = ch_s2p

        # Calculate channel impulse response.
        Zs = Rs / (1 + 1j * w * Rs * Cs)  # Tx termination impedance
        Zt = RL / (1 + 1j * w * RL * Cp)  # Rx termination impedance
        ch_s2p_term = ch_s2p.copy()
        ch_s2p_term_z0 = ch_s2p.z0.copy()
        ch_s2p_term_z0[:, 0] = Zs
        ch_s2p_term_z0[:, 1] = Zt
        ch_s2p_term.renormalize(ch_s2p_term_z0)
        ch_s2p_term.name = "ch_s2p_term"
        self.ch_s2p_term = ch_s2p_term

        # We take the transfer function, H, to be a ratio of voltages.
        # So, we must normalize our (now generalized) S-parameters.
        chnl_H = ch_s2p_term.s21.s.flatten() * np.sqrt(ch_s2p_term.z0[:, 1] / ch_s2p_term.z0[:, 0])
        if self.use_window:
            chnl_h = irfft(raised_cosine(chnl_H))
        else:
            chnl_h = irfft(chnl_H)
        krnl = interp1d(t_irfft, chnl_h, kind="cubic",
                        bounds_error=False, fill_value=0, assume_sorted=True)
        temp = krnl(t)
        chnl_h = temp * t[1] / t_irfft[1]
        chnl_dly = where(chnl_h == max(chnl_h))[0][0] * ts

        min_len = 20 * nspui
        max_len = 100 * nspui
        if impulse_length:
            min_len = max_len = int(impulse_length / ts)
        chnl_h, start_ix = trim_impulse(chnl_h, min_len=min_len, max_len=max_len,
                                        front_porch=True, kept_energy=0.999)
        krnl = interp1d(t[:len(chnl_h)], chnl_h, kind="cubic",
                        bounds_error=False, fill_value=0, assume_sorted=True)
        chnl_trimmed_H = rfft(krnl(t_irfft)) * t_irfft[1] / t[1]

        chnl_s = chnl_h.cumsum()
        chnl_p = chnl_s - pad(chnl_s[:-nspui], (nspui, 0), "constant", constant_values=(0, 0))  # pylint: disable=invalid-unary-operand-type

        self.chnl_h = chnl_h
        self.len_h = len(chnl_h)
        self.chnl_dly = chnl_dly
        self.chnl_H = chnl_H
        self.chnl_H_raw = H
        self.chnl_trimmed_H = chnl_trimmed_H
        self.start_ix = start_ix
        self.t_ns_chnl = array(t[start_ix: start_ix + len(chnl_h)]) * 1.0e9
        self.chnl_s = chnl_s
        self.chnl_p = chnl_p

        return chnl_h

    def simulate(self, initial_run: bool = False, update_plots: bool = True) -> None:
        """
        Run all queued simulations.

        Keyword Args:
            initial_run: Set to ``True`` only for the first run.
                Default: ``False``
            update_plots: Set to ``False`` for notebook operation.
                Default: ``True``
        """

        # Running the simulation will fill in the required data structure.
        my_run_simulation(self, initial_run=initial_run, update_plots=update_plots)
        # Once the required data structure is filled in, we can create the plots.
        make_plots(self, n_dfe_taps=len(self.dfe_tap_tuners))

    def load_configuration(self, filepath: Path):
        """Load in a configuration into pybert.

        Args:
            filepath: A full filepath include the suffix.
        """
        try:
            PyBertCfg.load_from_file(filepath, self)
            self.cfg_file = filepath
            self.status = "Loaded configuration."
        except InvalidFileType:
            self.log("This filetype is not currently supported.")
        except Exception as err:  # pylint: disable=broad-exception-caught
            self.log("Failed to load configuration. See the console for more detail.")
            self.log(str(err))

    def save_configuration(self, filepath: Path):
        """Save out a configuration from pybert.

        Args:
            filepath: A full filepath include the suffix.
        """
        try:
            PyBertCfg(self, time.asctime(), VERSION).save(filepath)
            self.cfg_file = filepath
            self.status = "Configuration saved."
        except InvalidFileType:
            self.log("This filetype is not currently supported. Please try again as a yaml file.")
        except Exception as err:  # pylint: disable=broad-exception-caught
            self.log(f"Failed to save configuration:\n\t{err}", alert=True)

    def load_results(self, filepath: Path):
        """Load results from a file into pybert.

        Args:
            filepath: A full filepath include the suffix.
        """
        try:
            PyBertData.load_from_file(filepath, self)
            self.data_file = filepath
            self.status = "Loaded results."
        except Exception as err:  # pylint: disable=broad-exception-caught
            self.log("Failed to load results from file. See the console for more detail.")
            self.log(str(err))

    def save_results(self, filepath: Path):
        """Save the existing results to a pickle file.

        Args:
            filepath: A full filepath include the suffix.
        """
        try:
            PyBertData(self, time.asctime(), VERSION).save(filepath)
            self.data_file = filepath
            self.status = "Saved results."
        except Exception as err:  # pylint: disable=broad-exception-caught
            self.log("Failed to save results to file. See the console for more detail.")
            self.log(str(err))

    def clear_reference_from_plots(self):
        """If any plots have ref in the name, delete them and then regenerate the plots.

        If we don't actually delete any data, skip regenerating the plots.
        """
        atleast_one_reference_removed = False

        for reference_plot in self.plotdata.list_data():
            if "ref" in reference_plot:
                try:
                    atleast_one_reference_removed = True
                    self.plotdata.del_data(reference_plot)
                except KeyError:
                    pass

        if atleast_one_reference_removed:
            make_plots(self, n_dfe_taps=len(self.dfe_tap_tuners))

    def log_information(self):
        """Log the system information."""
        self.log(f"System: {platform.system()} {platform.release()}")
        self.log(f"Python Version: {platform.python_version()}")
        self.log(f"PyBERT Version: {VERSION}")
        self.log(f"PyAMI Version: {PyAMI_VERSION}")
        self.log(f"GUI Toolkit: {ETSConfig.toolkit}")
        self.log(f"Kiva Backend: {ETSConfig.kiva_backend}")

    _tx_ibis = Instance(IBISModel)
    _tx_ibis_dir = ""
    _tx_cfg = Instance(AMIParamConfigurator)
    _tx_model = Instance(AMIModel)
    _rx_ibis = Instance(IBISModel)
    _rx_ibis_dir = ""
    _rx_cfg = Instance(AMIParamConfigurator)
    _rx_model = Instance(AMIModel)

    isi_chnl = 0
    dcd_chnl = 0
    pj_chnl = 0
    rj_chnl = 0
    pjDD_chnl = 0
    rjDD_chnl = 0
    isi_tx = 0
    dcd_tx = 0
    pj_tx = 0
    rj_tx = 0
    pjDD_tx = 0
    rjDD_tx = 0
    isi_ctle = 0
    dcd_ctle = 0
    pj_ctle = 0
    rj_ctle = 0
    pjDD_ctle = 0
    rjDD_ctle = 0
    isi_dfe = 0
    dcd_dfe = 0
    pj_dfe = 0
    rj_dfe = 0
    pjDD_dfe = 0
    rjDD_dfe = 0<|MERGE_RESOLUTION|>--- conflicted
+++ resolved
@@ -160,11 +160,7 @@
     step_mag_tune = Float(1)  #: EQ optimizer CTLE peaking mag. step (dB).
     ctle_enable_tune = Bool(True)  #: EQ optimizer CTLE enable
     dfe_tap_tuners = List(
-<<<<<<< HEAD
-        [TxTapTuner(name="Tap1",  enabled=True,  min_val=-0.1,   max_val=0.4,  value=0.1),
-=======
-        [TxTapTuner(name="Tap1",  enabled=True,  min_val=-0.2,   max_val=0.4,  value=0.0),
->>>>>>> 05c62da3
+        [TxTapTuner(name="Tap1",  enabled=True,  min_val=-0.2,  max_val=0.4,  value=0.0),
          TxTapTuner(name="Tap2",  enabled=True,  min_val=-0.15, max_val=0.15, value=0.0),
          TxTapTuner(name="Tap3",  enabled=True,  min_val=-0.05, max_val=0.1,  value=0.0),
          TxTapTuner(name="Tap4",  enabled=True,  min_val=-0.05, max_val=0.1,  value=0.0),
