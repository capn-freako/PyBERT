#! /usr/bin/env python

"""Bit error rate tester (BERT) simulator, written in Python.

Original Author: David Banas <capn.freako@gmail.com>

Original Date:   17 June 2014

Testing by: Mark Marlett <mark.marlett@gmail.com>

This Python script provides a GUI interface to a BERT simulator, which
can be used to explore the concepts of serial communication link design.

Copyright (c) 2014 by David Banas; All rights reserved World wide.
"""
import platform
from datetime import datetime
from os.path import dirname, join
from threading import Event, Thread
from time import sleep

import numpy as np
import skrf as rf
from numpy import array, convolve, cos, exp, ones, pad, pi, sinc, where, zeros
from numpy.fft import fft, irfft
from numpy.random import randint
from pyibisami import __version__ as PyAMI_VERSION
from pyibisami.ami.model import AMIModel
from pyibisami.ami.parser import AMIParamConfigurator
from pyibisami.ibis.file import IBISModel
from scipy.optimize import minimize, minimize_scalar
from traits.api import (
    Array,
    Bool,
    Button,
    Enum,
    File,
    Float,
    HasTraits,
    Instance,
    Int,
    List,
    Map,
    Property,
    Range,
    String,
    cached_property,
)
from traits.etsconfig.api import ETSConfig
from traitsui.message import message

from chaco.api import ArrayPlotData, GridPlotContainer
from pybert import __authors__ as AUTHORS
from pybert import __copy__ as COPY
<<<<<<< HEAD
from pybert import __date__ as DATE
from pybert import __version__ as VERSION
from pybert.sim.simulation import my_run_simulation
=======

from pybert.models.bert import my_run_simulation
from pybert.gui.help import help_str
from pybert.gui.plot import make_plots
>>>>>>> 36d4f6a9
from pybert.utility import (
    calc_gamma,
    import_channel,
    interp_s2p,
    lfsr_bits,
    make_ctle,
    pulse_center,
    safe_log10,
    sdd_21,
    trim_impulse,
)
from pybert.visual.help import help_str
from pybert.visual.plot import make_plots

# ETSConfig.toolkit = 'qt4'  # Yields unacceptably small font sizes in plot axis labels.
# ETSConfig.toolkit = 'qt4.celiagg'   # Yields unacceptably small font sizes in plot axis labels.
# ETSConfig.toolkit = 'qt.qpainter'  # Was causing crash on Mac.
# ETSConfig.toolkit = 'qt.image'     # Program runs, but very small fonts in plot titles and axis labels.
# ETSConfig.toolkit = 'wx'           # Crashes on launch.


gDebugStatus = False
gDebugOptimize = False
gMaxCTLEPeak = 20.0  # max. allowed CTLE peaking (dB) (when optimizing, only)
gMaxCTLEFreq = 20.0  # max. allowed CTLE peak frequency (GHz) (when optimizing, only)

# Default model parameters - Modify these to customize the default simulation.
# - Simulation Control
gBitRate = 10  # (Gbps)
gNbits = 8000  # number of bits to run
gPatLen = 127  # repeating bit pattern length
gNspb = 32  # samples per bit
gNumAve = 1  # Number of bit error samples to average, when sweeping.
# - Channel Control
#     - parameters for Howard Johnson's "Metallic Transmission Model"
#     - (See "High Speed Signal Propagation", Sec. 3.1.)
#     - ToDo: These are the values for 24 guage twisted copper pair; need to add other options.
gRdc = 0.1876  # Ohms/m
gw0 = 10.0e6  # 10 MHz is recommended in Ch. 8 of his second book, in which UTP is described in detail.
gR0 = 1.452  # skin-effect resistance (Ohms/m)log
gTheta0 = 0.02  # loss tangent
gZ0 = 100.0  # characteristic impedance in LC region (Ohms)
gv0 = 0.67  # relative propagation velocity (c)
gl_ch = 1.0  # cable length (m)
gRn = (
    0.001  # standard deviation of Gaussian random noise (V) (Applied at end of channel, so as to appear white to Rx.)
)
# - Tx
gVod = 1.0  # output drive strength (Vp)
gRs = 100  # differential source impedance (Ohms)
gCout = 0.50  # parasitic output capacitance (pF) (Assumed to exist at both 'P' and 'N' nodes.)
gPnMag = 0.001  # magnitude of periodic noise (V)
gPnFreq = 0.437  # frequency of periodic noise (MHz)
# - Rx
gRin = 100  # differential input resistance
gCin = 0.50  # parasitic input capacitance (pF) (Assumed to exist at both 'P' and 'N' nodes.)
gCac = 1.0  # a.c. coupling capacitance (uF) (Assumed to exist at both 'P' and 'N' nodes.)
gBW = 12.0  # Rx signal path bandwidth, assuming no CTLE action. (GHz)
gUseDfe = False  # Include DFE when running simulation.
gDfeIdeal = True  # DFE ideal summing node selector
gPeakFreq = 5.0  # CTLE peaking frequency (GHz)
gPeakMag = 10.0  # CTLE peaking magnitude (dB)
gCTLEOffset = 0.0  # CTLE d.c. offset (dB)
# - DFE
gDecisionScaler = 0.5
gNtaps = 5
gGain = 0.5
gNave = 100
gDfeBW = 12.0  # DFE summing node bandwidth (GHz)
# - CDR
gDeltaT = 0.1  # (ps)
gAlpha = 0.01
gNLockAve = 500  # number of UI used to average CDR locked status.
gRelLockTol = 0.1  # relative lock tolerance of CDR.
gLockSustain = 500
# - Analysis
gThresh = 6  # threshold for identifying periodic jitter spectral elements (sigma)


class StoppableThread(Thread):
    """Thread class with a stop() method.

    The thread itself has to check regularly for the stopped() condition.

    All PyBERT thread classes are subclasses of this class.
    """

    def __init__(self):
        super(StoppableThread, self).__init__()
        self._stop_event = Event()

    def stop(self):
        """Called by thread invoker, when thread should be stopped
        prematurely."""
        self._stop_event.set()

    def stopped(self):
        """Should be called by thread (i.e. - subclass) periodically and, if this function
        returns True, thread should clean itself up and quit ASAP.
        """
        return self._stop_event.is_set()


class TxOptThread(StoppableThread):
    """Used to run Tx tap weight optimization in its own thread, in order to
    preserve GUI responsiveness."""

    def run(self):
        """Run the Tx equalization optimization thread."""

        pybert = self.pybert

        if self.update_status:
            pybert.status = "Optimizing Tx..."

        max_iter = pybert.max_iter

        old_taps = []
        min_vals = []
        max_vals = []
        for tuner in pybert.tx_tap_tuners:
            if tuner.enabled:
                old_taps.append(tuner.value)
                min_vals.append(tuner.min_val)
                max_vals.append(tuner.max_val)

        cons = {"type": "ineq", "fun": lambda x: 0.7 - sum(abs(x))}

        bounds = list(zip(min_vals, max_vals))

        try:
            if gDebugOptimize:
                res = minimize(
                    self.do_opt_tx,
                    old_taps,
                    bounds=bounds,
                    constraints=cons,
                    options={"disp": True, "maxiter": max_iter},
                )
            else:
                res = minimize(
                    self.do_opt_tx,
                    old_taps,
                    bounds=bounds,
                    constraints=cons,
                    options={"disp": False, "maxiter": max_iter},
                )

            if self.update_status:
                if res["success"]:
                    pybert.status = "Optimization succeeded."
                else:
                    pybert.status = f"Optimization failed: {res['message']}"

        except Exception as err:
            pybert.status = err

    def do_opt_tx(self, taps):
        """Run the Tx Optimization."""
        sleep(0.001)  # Give the GUI a chance to acknowledge user clicking the Abort button.

        if self.stopped():
            raise RuntimeError("Optimization aborted.")

        pybert = self.pybert
        tuners = pybert.tx_tap_tuners
        taps = list(taps)
        for tuner in tuners:
            if tuner.enabled:
                tuner.value = taps.pop(0)
        return pybert.cost


class RxOptThread(StoppableThread):
    """Used to run Rx tap weight optimization in its own thread, in order to
    preserve GUI responsiveness."""

    def run(self):
        """Run the Rx equalization optimization thread."""

        pybert = self.pybert

        pybert.status = "Optimizing Rx..."
        max_iter = pybert.max_iter
        max_mag_tune = pybert.max_mag_tune

        try:
            if gDebugOptimize:
                res = minimize_scalar(
                    self.do_opt_rx,
                    bounds=(0, max_mag_tune),
                    method="Bounded",
                    options={"disp": True, "maxiter": max_iter},
                )
            else:
                res = minimize_scalar(
                    self.do_opt_rx,
                    bounds=(0, max_mag_tune),
                    method="Bounded",
                    options={"disp": False, "maxiter": max_iter},
                )

            if res["success"]:
                pybert.status = "Optimization succeeded."
            else:
                pybert.status = f"Optimization failed: {res['message']}"

        except Exception as err:
            pybert.status = err

    def do_opt_rx(self, peak_mag):
        """Run the Rx Optimization."""
        sleep(0.001)  # Give the GUI a chance to acknowledge user clicking the Abort button.

        if self.stopped():
            raise RuntimeError("Optimization aborted.")

        pybert = self.pybert
        pybert.peak_mag_tune = peak_mag
        return pybert.cost


class CoOptThread(StoppableThread):
    """Used to run co-optimization in its own thread, in order to preserve GUI
    responsiveness."""

    def run(self):
        """Run the Tx/Rx equalization co-optimization thread."""

        pybert = self.pybert

        pybert.status = "Co-optimizing..."
        max_iter = pybert.max_iter
        max_mag_tune = pybert.max_mag_tune

        try:
            if gDebugOptimize:
                res = minimize_scalar(
                    self.do_coopt,
                    bounds=(0, max_mag_tune),
                    method="Bounded",
                    options={"disp": True, "maxiter": max_iter},
                )
            else:
                res = minimize_scalar(
                    self.do_coopt,
                    bounds=(0, max_mag_tune),
                    method="Bounded",
                    options={"disp": False, "maxiter": max_iter},
                )

            if res["success"]:
                pybert.status = "Optimization succeeded."
            else:
                pybert.status = f"Optimization failed: {res['message']}"

        except Exception as err:
            pybert.status = err

    def do_coopt(self, peak_mag):
        """Run the Tx and Rx Co-Optimization."""
        sleep(0.001)  # Give the GUI a chance to acknowledge user clicking the Abort button.

        if self.stopped():
            raise RuntimeError("Optimization aborted.")

        pybert = self.pybert
        pybert.peak_mag_tune = peak_mag
        if any([pybert.tx_tap_tuners[i].enabled for i in range(len(pybert.tx_tap_tuners))]):
            while pybert.tx_opt_thread and pybert.tx_opt_thread.isAlive():
                sleep(0.001)
            pybert._do_opt_tx(update_status=False)
            while pybert.tx_opt_thread and pybert.tx_opt_thread.isAlive():
                sleep(0.001)
        return pybert.cost


class TxTapTuner(HasTraits):
    """Object used to populate the rows of the Tx FFE tap tuning table."""

    name = String("(noname)")
    enabled = Bool(False)
    min_val = Float(0.0)
    max_val = Float(0.0)
    value = Float(0.0)
    steps = Int(0)  # Non-zero means we want to sweep it.

    def __init__(self, name="(noname)", enabled=False, min_val=0.0, max_val=0.0, value=0.0, steps=0):
        """Allows user to define properties, at instantiation."""

        # Super-class initialization is ABSOLUTELY NECESSARY, in order
        # to get all the Traits/UI machinery setup correctly.
        super().__init__()

        self.name = name
        self.enabled = enabled
        self.min_val = min_val
        self.max_val = max_val
        self.value = value
        self.steps = steps


class PyBERT(HasTraits):
    """A serial communication link bit error rate tester (BERT) simulator with
    a GUI interface.

    Useful for exploring the concepts of serial communication link
    design.
    """

    # Independent variables

    # - Simulation Control
    bit_rate = Range(low=0.1, high=120.0, value=gBitRate)  #: (Gbps)
    nbits = Range(low=1000, high=10000000, value=gNbits)  #: Number of bits to simulate.
    pattern = Map(
        {
            "PRBS-7": [7, 6],
            "PRBS-15": [15, 14],
            "PRBS-23": [23, 18],
        },
        default_value="PRBS-7",
    )
    seed = Int(1)  # LFSR seed. 0 means regenerate bits, using a new random seed, each run.
    nspb = Range(low=2, high=256, value=gNspb)  #: Signal vector samples per bit.
    eye_bits = Int(gNbits // 5)  #: # of bits used to form eye. (Default = last 20%)
    mod_type = List([0])  #: 0 = NRZ; 1 = Duo-binary; 2 = PAM-4
    num_sweeps = Int(1)  #: Number of sweeps to run.
    sweep_num = Int(1)
    sweep_aves = Int(gNumAve)
    do_sweep = Bool(False)  #: Run sweeps? (Default = False)
    debug = Bool(False)  #: Send log messages to terminal, as well as console, when True. (Default = False)

    # - Channel Control
    ch_file = File(
        "", entries=5, filter=["*.s4p", "*.S4P", "*.csv", "*.CSV", "*.txt", "*.TXT", "*.*"]
    )  #: Channel file name.
    use_ch_file = Bool(False)  #: Import channel description from file? (Default = False)
    f_step = Float(10)  #: Frequency step to use when constructing H(f). (Default = 10 MHz)
    impulse_length = Float(0.0)  #: Impulse response length. (Determined automatically, when 0.)
    Rdc = Float(gRdc)  #: Channel d.c. resistance (Ohms/m).
    w0 = Float(gw0)  #: Channel transition frequency (rads./s).
    R0 = Float(gR0)  #: Channel skin effect resistance (Ohms/m).
    Theta0 = Float(gTheta0)  #: Channel loss tangent (unitless).
    Z0 = Float(gZ0)  #: Channel characteristic impedance, in LC region (Ohms).
    v0 = Float(gv0)  #: Channel relative propagation velocity (c).
    l_ch = Float(gl_ch)  #: Channel length (m).

    # - EQ Tune
    tx_tap_tuners = List(
        [
            TxTapTuner(name="Pre-tap", enabled=True, min_val=-0.2, max_val=0.2, value=0.0),
            TxTapTuner(name="Post-tap1", enabled=False, min_val=-0.4, max_val=0.4, value=0.0),
            TxTapTuner(name="Post-tap2", enabled=False, min_val=-0.3, max_val=0.3, value=0.0),
            TxTapTuner(name="Post-tap3", enabled=False, min_val=-0.2, max_val=0.2, value=0.0),
        ]
    )  #: EQ optimizer list of TxTapTuner objects.
    rx_bw_tune = Float(gBW)  #: EQ optimizer CTLE bandwidth (GHz).
    peak_freq_tune = Float(gPeakFreq)  #: EQ optimizer CTLE peaking freq. (GHz).
    peak_mag_tune = Float(gPeakMag)  #: EQ optimizer CTLE peaking mag. (dB).
    max_mag_tune = Float(20)  #: EQ optimizer CTLE peaking mag. (dB).
    ctle_offset_tune = Float(gCTLEOffset)  #: EQ optimizer CTLE d.c. offset (dB).
    ctle_mode_tune = Enum("Off", "Passive", "AGC", "Manual")  #: EQ optimizer CTLE mode
    use_dfe_tune = Bool(gUseDfe)  #: EQ optimizer DFE select (Bool).
    n_taps_tune = Int(gNtaps)  #: EQ optimizer # DFE taps.
    max_iter = Int(50)  #: EQ optimizer max. # of optimization iterations.
    tx_opt_thread = Instance(TxOptThread)  #: Tx EQ optimization thread.
    rx_opt_thread = Instance(RxOptThread)  #: Rx EQ optimization thread.
    coopt_thread = Instance(CoOptThread)  #: EQ co-optimization thread.

    # - Tx
    vod = Float(gVod)  #: Tx differential output voltage (V)
    rs = Float(gRs)  #: Tx source impedance (Ohms)
    cout = Range(low=0.001, high=1000, value=gCout)  #: Tx parasitic output capacitance (pF)
    pn_mag = Float(gPnMag)  #: Periodic noise magnitude (V).
    pn_freq = Float(gPnFreq)  #: Periodic noise frequency (MHz).
    rn = Float(gRn)  #: Standard deviation of Gaussian random noise (V).
    tx_taps = List(
        [
            TxTapTuner(name="Pre-tap", enabled=True, min_val=-0.2, max_val=0.2, value=0.0),
            TxTapTuner(name="Post-tap1", enabled=False, min_val=-0.4, max_val=0.4, value=0.0),
            TxTapTuner(name="Post-tap2", enabled=False, min_val=-0.3, max_val=0.3, value=0.0),
            TxTapTuner(name="Post-tap3", enabled=False, min_val=-0.2, max_val=0.2, value=0.0),
        ]
    )  #: List of TxTapTuner objects.
    rel_power = Float(1.0)  #: Tx power dissipation (W).
    tx_use_ami = Bool(False)  #: (Bool)
    tx_has_ts4 = Bool(False)  #: (Bool)
    tx_use_ts4 = Bool(False)  #: (Bool)
    tx_use_getwave = Bool(False)  #: (Bool)
    tx_has_getwave = Bool(False)  #: (Bool)
    tx_ami_file = File("", entries=5, filter=["*.ami"])  #: (File)
    tx_ami_valid = Bool(False)  #: (Bool)
    tx_dll_file = File("", entries=5, filter=["*.dll", "*.so"])  #: (File)
    tx_dll_valid = Bool(False)  #: (Bool)
    tx_ibis_file = File(
        "",
        entries=5,
        filter=[
            "IBIS Models (*.ibs)|*.ibs",
        ],
    )  #: (File)
    tx_ibis_valid = Bool(False)  #: (Bool)
    tx_use_ibis = Bool(False)  #: (Bool)

    # - Rx
    rin = Float(gRin)  #: Rx input impedance (Ohm)
    # cin = Range(low=0, high=1000, value=gCin)  #: Rx parasitic input capacitance (pF)
    cin = Float(gCin)  #: Rx parasitic input capacitance (pF)
    cac = Float(gCac)  #: Rx a.c. coupling capacitance (uF)
    use_ctle_file = Bool(False)  #: For importing CTLE impulse/step response directly.
    ctle_file = File("", entries=5, filter=["*.csv"])  #: CTLE response file (when use_ctle_file = True).
    rx_bw = Float(gBW)  #: CTLE bandwidth (GHz).
    peak_freq = Float(gPeakFreq)  #: CTLE peaking frequency (GHz)
    peak_mag = Float(gPeakMag)  #: CTLE peaking magnitude (dB)
    ctle_offset = Float(gCTLEOffset)  #: CTLE d.c. offset (dB)
    ctle_mode = Enum("Off", "Passive", "AGC", "Manual")  #: CTLE mode ('Off', 'Passive', 'AGC', 'Manual').
    rx_use_ami = Bool(False)  #: (Bool)
    rx_has_ts4 = Bool(False)  #: (Bool)
    rx_use_ts4 = Bool(False)  #: (Bool)
    rx_use_getwave = Bool(False)  #: (Bool)
    rx_has_getwave = Bool(False)  #: (Bool)
    rx_ami_file = File("", entries=5, filter=["*.ami"])  #: (File)
    rx_ami_valid = Bool(False)  #: (Bool)
    rx_dll_file = File("", entries=5, filter=["*.dll", "*.so"])  #: (File)
    rx_dll_valid = Bool(False)  #: (Bool)
    rx_ibis_file = File("", entries=5, filter=["*.ibs"])  #: (File)
    rx_ibis_valid = Bool(False)  #: (Bool)
    rx_use_ibis = Bool(False)  #: (Bool)

    # - DFE
    use_dfe = Bool(gUseDfe)  #: True = use a DFE (Bool).
    sum_ideal = Bool(gDfeIdeal)  #: True = use an ideal (i.e. - infinite bandwidth) summing node (Bool).
    decision_scaler = Float(gDecisionScaler)  #: DFE slicer output voltage (V).
    gain = Float(gGain)  #: DFE error gain (unitless).
    n_ave = Float(gNave)  #: DFE # of averages to take, before making tap corrections.
    n_taps = Int(gNtaps)  #: DFE # of taps.
    _old_n_taps = n_taps
    sum_bw = Float(gDfeBW)  #: DFE summing node bandwidth (Used when sum_ideal=False.) (GHz).

    # - CDR
    delta_t = Float(gDeltaT)  #: CDR proportional branch magnitude (ps).
    alpha = Float(gAlpha)  #: CDR integral branch magnitude (unitless).
    n_lock_ave = Int(gNLockAve)  #: CDR # of averages to take in determining lock.
    rel_lock_tol = Float(gRelLockTol)  #: CDR relative tolerance to use in determining lock.
    lock_sustain = Int(gLockSustain)  #: CDR hysteresis to use in determining lock.

    # - Analysis
    thresh = Int(gThresh)  #: Threshold for identifying periodic jitter components (sigma).

    # Misc.
    cfg_file = File("", entries=5, filter=["*.pybert_cfg"])  #: PyBERT configuration data storage file (File).
    data_file = File("", entries=5, filter=["*.pybert_data"])  #: PyBERT results data storage file (File).

    # Plots (plot containers, actually)
    plotdata = ArrayPlotData()
    plots_h = Instance(GridPlotContainer)
    plots_s = Instance(GridPlotContainer)
    plots_p = Instance(GridPlotContainer)
    plots_H = Instance(GridPlotContainer)
    plots_dfe = Instance(GridPlotContainer)
    plots_eye = Instance(GridPlotContainer)
    plots_jitter_dist = Instance(GridPlotContainer)
    plots_jitter_spec = Instance(GridPlotContainer)
    plots_bathtub = Instance(GridPlotContainer)

    # Status
    status = String("Ready.")  #: PyBERT status (String).
    jitter_perf = Float(0.0)
    total_perf = Float(0.0)
    sweep_results = List([])
    len_h = Int(0)
    chnl_dly = Float(0.0)  #: Estimated channel delay (s).
    bit_errs = Int(0)  #: # of bit errors observed in last run.
    run_count = Int(0)  # Used as a mechanism to force bit stream regeneration.

    # About
    perf_info = Property(String, depends_on=["total_perf"])
    ident = String(
        "<H1>PyBERT v{} - a serial communication link design tool, written in Python.</H1>\n\n \
    {}<BR>\n \
    {}<BR><BR>\n\n \
    {};<BR>\n \
    All rights reserved World wide.".format(
            VERSION, AUTHORS, DATE, COPY
        )
    )

    # Help
    instructions = help_str

    # Console
    console_log = String("PyBERT Console Log\n\n")

    # Dependent variables
    # - Handled by the Traits/UI machinery. (Should only contain "low overhead" variables, which don't freeze the GUI noticeably.)
    #
    # - Note: Don't make properties, which have a high calculation overhead, dependencies of other properties!
    #         This will slow the GUI down noticeably.
    jitter_info = Property(String, depends_on=["jitter_perf"])
    status_str = Property(String, depends_on=["status"])
    sweep_info = Property(String, depends_on=["sweep_results"])
    tx_h_tune = Property(Array, depends_on=["tx_tap_tuners.value", "nspui"])
    ctle_h_tune = Property(
        Array,
        depends_on=[
            "peak_freq_tune",
            "peak_mag_tune",
            "rx_bw_tune",
            "w",
            "len_h",
            "ctle_mode_tune",
            "ctle_offset_tune",
            "use_dfe_tune",
            "n_taps_tune",
        ],
    )
    ctle_out_h_tune = Property(Array, depends_on=["tx_h_tune", "ctle_h_tune", "chnl_h"])
    cost = Property(Float, depends_on=["ctle_out_h_tune", "nspui"])
    rel_opt = Property(Float, depends_on=["cost"])
    t = Property(Array, depends_on=["ui", "nspb", "nbits"])
    t_ns = Property(Array, depends_on=["t"])
    f = Property(Array, depends_on=["t"])
    w = Property(Array, depends_on=["f"])
    bits = Property(Array, depends_on=["pattern", "nbits", "mod_type", "run_count"])
    symbols = Property(Array, depends_on=["bits", "mod_type", "vod"])
    ffe = Property(Array, depends_on=["tx_taps.value", "tx_taps.enabled"])
    ui = Property(Float, depends_on=["bit_rate", "mod_type"])
    nui = Property(Int, depends_on=["nbits", "mod_type"])
    nspui = Property(Int, depends_on=["nspb", "mod_type"])
    eye_uis = Property(Int, depends_on=["eye_bits", "mod_type"])
    dfe_out_p = Array()
    przf_err = Property(Float, depends_on=["dfe_out_p"])

    # Custom buttons, which we'll use in particular tabs.
    # (Globally applicable buttons, such as "Run" and "Ok", are handled more simply, in the View.)
    btn_rst_eq = Button(label="ResetEq")
    btn_save_eq = Button(label="SaveEq")
    btn_opt_tx = Button(label="OptTx")
    btn_opt_rx = Button(label="OptRx")
    btn_coopt = Button(label="CoOpt")
    btn_abort = Button(label="Abort")
    btn_cfg_tx = Button(label="Configure")  # Configure AMI parameters.
    btn_cfg_rx = Button(label="Configure")
    btn_sel_tx = Button(label="Select")  # Select IBIS model.
    btn_sel_rx = Button(label="Select")
    btn_view_tx = Button(label="View")  # View IBIS model.
    btn_view_rx = Button(label="View")

    # Logger & Pop-up
    def log(self, msg, alert=False, exception=None):
        """Log a message to the console and, optionally, to terminal and/or
        pop-up dialog."""
        _msg = msg.strip()
        txt = f"\n[{datetime.now()}]: PyBERT: {_msg}\n"
        if self.debug:
            ## In case PyBERT crashes, before we can read this in its `Console` tab:
            print(txt, flush=True)
        self.console_log += txt
        if exception:
            raise exception
        if alert and self.GUI:
            message(_msg, "PyBERT Alert")

    # Default initialization
    def __init__(self, run_simulation=True, gui=True):
        """Initial plot setup occurs here.

        In order to populate the data structure we need to
        construct the plots, we must run the simulation.

        Args:
            run_simulation(Bool): If true, run the simulation, as part
                of class initialization. This is provided as an argument
                for the sake of larger applications, which may be
                importing PyBERT for its attributes and methods, and may
                not want to run the full simulation. (Optional;
                default = True)
            gui(Bool): Set to `False` for script based usage.
        """

        # Super-class initialization is ABSOLUTELY NECESSARY, in order
        # to get all the Traits/UI machinery setup correctly.
        super().__init__()

        self.GUI = gui
        self.log("Started.")
        self.log_information()
        if self.debug:
            self.log("Debug Mode Enabled.")

        if run_simulation:
            # Running the simulation will fill in the required data structure.
            my_run_simulation(self, initial_run=True)
            # Once the required data structure is filled in, we can create the plots.
            make_plots(self, n_dfe_taps=gNtaps)
        else:
            self.calc_chnl_h()  # Prevents missing attribute error in _get_ctle_out_h_tune().

    # Custom button handlers
    def _btn_rst_eq_fired(self):
        """Reset the equalization."""
        for i in range(4):
            self.tx_tap_tuners[i].value = self.tx_taps[i].value
            self.tx_tap_tuners[i].enabled = self.tx_taps[i].enabled
        self.peak_freq_tune = self.peak_freq
        self.peak_mag_tune = self.peak_mag
        self.rx_bw_tune = self.rx_bw
        self.ctle_mode_tune = self.ctle_mode
        self.ctle_offset_tune = self.ctle_offset
        self.use_dfe_tune = self.use_dfe
        self.n_taps_tune = self.n_taps

    def _btn_save_eq_fired(self):
        """Save the equalization."""
        for i in range(4):
            self.tx_taps[i].value = self.tx_tap_tuners[i].value
            self.tx_taps[i].enabled = self.tx_tap_tuners[i].enabled
        self.peak_freq = self.peak_freq_tune
        self.peak_mag = self.peak_mag_tune
        self.rx_bw = self.rx_bw_tune
        self.ctle_mode = self.ctle_mode_tune
        self.ctle_offset = self.ctle_offset_tune
        self.use_dfe = self.use_dfe_tune
        self.n_taps = self.n_taps_tune

    def _btn_opt_tx_fired(self):
        if (
            self.tx_opt_thread
            and self.tx_opt_thread.isAlive()
            or not any([self.tx_tap_tuners[i].enabled for i in range(len(self.tx_tap_tuners))])
        ):
            pass
        else:
            self._do_opt_tx()

    def _do_opt_tx(self, update_status=True):
        self.tx_opt_thread = TxOptThread()
        self.tx_opt_thread.pybert = self
        self.tx_opt_thread.update_status = update_status
        self.tx_opt_thread.start()

    def _btn_opt_rx_fired(self):
        if self.rx_opt_thread and self.rx_opt_thread.isAlive() or self.ctle_mode_tune == "Off":
            pass
        else:
            self.rx_opt_thread = RxOptThread()
            self.rx_opt_thread.pybert = self
            self.rx_opt_thread.start()

    def _btn_coopt_fired(self):
        if self.coopt_thread and self.coopt_thread.isAlive():
            pass
        else:
            self.coopt_thread = CoOptThread()
            self.coopt_thread.pybert = self
            self.coopt_thread.start()

    def _btn_abort_fired(self):
        if self.coopt_thread and self.coopt_thread.isAlive():
            self.coopt_thread.stop()
            self.coopt_thread.join(10)
        if self.tx_opt_thread and self.tx_opt_thread.isAlive():
            self.tx_opt_thread.stop()
            self.tx_opt_thread.join(10)
        if self.rx_opt_thread and self.rx_opt_thread.isAlive():
            self.rx_opt_thread.stop()
            self.rx_opt_thread.join(10)

    def _btn_cfg_tx_fired(self):
        self._tx_cfg()

    def _btn_cfg_rx_fired(self):
        self._rx_cfg()

    def _btn_sel_tx_fired(self):
        self._tx_ibis()
        if self._tx_ibis.dll_file and self._tx_ibis.ami_file:
            self.tx_dll_file = join(self._tx_ibis_dir, self._tx_ibis.dll_file)
            self.tx_ami_file = join(self._tx_ibis_dir, self._tx_ibis.ami_file)
        else:
            self.tx_dll_file = ""
            self.tx_ami_file = ""

    def _btn_sel_rx_fired(self):
        self._rx_ibis()
        if self._rx_ibis.dll_file and self._rx_ibis.ami_file:
            self.rx_dll_file = join(self._rx_ibis_dir, self._rx_ibis.dll_file)
            self.rx_ami_file = join(self._rx_ibis_dir, self._rx_ibis.ami_file)
        else:
            self.rx_dll_file = ""
            self.rx_ami_file = ""

    def _btn_view_tx_fired(self):
        self._tx_ibis.model()

    def _btn_view_rx_fired(self):
        self._rx_ibis.model()

    # Independent variable setting intercepts
    # (Primarily, for debugging.)
    def _set_ctle_peak_mag_tune(self, val):
        if val > gMaxCTLEPeak or val < 0.0:
            raise RuntimeError("CTLE peak magnitude out of range!")
        self.peak_mag_tune = val

    # Dependent variable definitions
    @cached_property
    def _get_t(self):
        """Calculate the system time vector, in seconds."""

        ui = self.ui
        nspui = self.nspui
        nui = self.nui

        t0 = ui / nspui
        npts = nui * nspui

        return array([i * t0 for i in range(npts)])

    @cached_property
    def _get_t_ns(self):
        """Calculate the system time vector, in ns."""

        return self.t * 1.0e9

    @cached_property
    def _get_f(self):
        """Calculate the frequency vector appropriate for indexing non-shifted
        FFT output, in Hz.

        # (i.e. - [0, f0, 2 * f0, ... , fN] + [-(fN - f0), -(fN - 2 * f0), ... , -f0]

        Note: Changed to positive freqs. only, in conjunction w/ irfft() usage.
        """
        t = self.t
        npts = len(t)
        f0 = 1.0 / (t[1] * npts)
        half_npts = npts // 2
        return array([i * f0 for i in range(half_npts)])

    @cached_property
    def _get_w(self):
        """System frequency vector, in rads./sec."""
        return 2 * pi * self.f

    @cached_property
    def _get_bits(self):
        "Generate the bit stream."
        pattern = self.pattern_
        seed = self.seed
        nbits = self.nbits

        if not seed:  # The user sets `seed` to zero when she wants a new random seed generated for each run.
            seed = randint(128)
            while not seed:  # We don't want to seed our LFSR with zero.
                seed = randint(128)
        bit_gen = lfsr_bits(pattern, seed)
        bits = [next(bit_gen) for _ in range(nbits)]
        return array(bits)

    @cached_property
    def _get_ui(self):
        """
        Returns the "unit interval" (i.e. - the nominal time span of each symbol moving through the channel).
        """

        mod_type = self.mod_type[0]
        bit_rate = self.bit_rate * 1.0e9

        ui = 1.0 / bit_rate
        if mod_type == 2:  # PAM-4
            ui *= 2.0

        return ui

    @cached_property
    def _get_nui(self):
        """Returns the number of unit intervals in the test vectors."""

        mod_type = self.mod_type[0]
        nbits = self.nbits

        nui = nbits
        if mod_type == 2:  # PAM-4
            nui //= 2

        return nui

    @cached_property
    def _get_nspui(self):
        """Returns the number of samples per unit interval."""

        mod_type = self.mod_type[0]
        nspb = self.nspb

        nspui = nspb
        if mod_type == 2:  # PAM-4
            nspui *= 2

        return nspui

    @cached_property
    def _get_eye_uis(self):
        """Returns the number of unit intervals to use for eye construction."""

        mod_type = self.mod_type[0]
        eye_bits = self.eye_bits

        eye_uis = eye_bits
        if mod_type == 2:  # PAM-4
            eye_uis //= 2

        return eye_uis

    @cached_property
    def _get_ideal_h(self):
        """Returns the ideal link impulse response."""

        ui = self.ui
        nspui = self.nspui
        t = self.t
        mod_type = self.mod_type[0]
        ideal_type = self.ideal_type[0]

        t = array(t) - t[-1] / 2.0

        if ideal_type == 0:  # delta
            ideal_h = zeros(len(t))
            ideal_h[len(t) / 2] = 1.0
        elif ideal_type == 1:  # sinc
            ideal_h = sinc(t / (ui / 2.0))
        elif ideal_type == 2:  # raised cosine
            ideal_h = (cos(pi * t / (ui / 2.0)) + 1.0) / 2.0
            ideal_h = where(t < -ui / 2.0, zeros(len(t)), ideal_h)
            ideal_h = where(t > ui / 2.0, zeros(len(t)), ideal_h)
        else:
            raise Exception("PyBERT._get_ideal_h(): ERROR: Unrecognized ideal impulse response type.")

        if mod_type == 1:  # Duo-binary relies upon the total link impulse response to perform the required addition.
            ideal_h = 0.5 * (ideal_h + pad(ideal_h[:-nspui], (nspui, 0), "constant", constant_values=(0, 0)))

        return ideal_h

    @cached_property
    def _get_symbols(self):
        """Generate the symbol stream."""

        mod_type = self.mod_type[0]
        vod = self.vod
        bits = self.bits

        if mod_type == 0:  # NRZ
            symbols = 2 * bits - 1
        elif mod_type == 1:  # Duo-binary
            symbols = [bits[0]]
            for bit in bits[1:]:  # XOR pre-coding prevents infinite error propagation.
                symbols.append(bit ^ symbols[-1])
            symbols = 2 * array(symbols) - 1
        elif mod_type == 2:  # PAM-4
            symbols = []
            for bits in zip(bits[0::2], bits[1::2]):
                if bits == (0, 0):
                    symbols.append(-1.0)
                elif bits == (0, 1):
                    symbols.append(-1.0 / 3.0)
                elif bits == (1, 0):
                    symbols.append(1.0 / 3.0)
                else:
                    symbols.append(1.0)
        else:
            raise Exception("ERROR: _get_symbols(): Unknown modulation type requested!")

        return array(symbols) * vod

    @cached_property
    def _get_ffe(self):
        """Generate the Tx pre-emphasis FIR numerator."""

        tap_tuners = self.tx_taps

        taps = []
        for tuner in tap_tuners:
            if tuner.enabled:
                taps.append(tuner.value)
            else:
                taps.append(0.0)
        taps.insert(1, 1.0 - sum(map(abs, taps)))  # Assume one pre-tap.

        return taps

    @cached_property
    def _get_jitter_info(self):
        try:
            isi_chnl = self.isi_chnl * 1.0e12
            dcd_chnl = self.dcd_chnl * 1.0e12
            pj_chnl = self.pj_chnl * 1.0e12
            rj_chnl = self.rj_chnl * 1.0e12
            isi_tx = self.isi_tx * 1.0e12
            dcd_tx = self.dcd_tx * 1.0e12
            pj_tx = self.pj_tx * 1.0e12
            rj_tx = self.rj_tx * 1.0e12
            isi_ctle = self.isi_ctle * 1.0e12
            dcd_ctle = self.dcd_ctle * 1.0e12
            pj_ctle = self.pj_ctle * 1.0e12
            rj_ctle = self.rj_ctle * 1.0e12
            isi_dfe = self.isi_dfe * 1.0e12
            dcd_dfe = self.dcd_dfe * 1.0e12
            pj_dfe = self.pj_dfe * 1.0e12
            rj_dfe = self.rj_dfe * 1.0e12

            isi_rej_tx = 1.0e20
            dcd_rej_tx = 1.0e20
            isi_rej_ctle = 1.0e20
            dcd_rej_ctle = 1.0e20
            pj_rej_ctle = 1.0e20
            rj_rej_ctle = 1.0e20
            isi_rej_dfe = 1.0e20
            dcd_rej_dfe = 1.0e20
            pj_rej_dfe = 1.0e20
            rj_rej_dfe = 1.0e20
            isi_rej_total = 1.0e20
            dcd_rej_total = 1.0e20
            pj_rej_total = 1.0e20
            rj_rej_total = 1.0e20

            if isi_tx:
                isi_rej_tx = isi_chnl / isi_tx
            if dcd_tx:
                dcd_rej_tx = dcd_chnl / dcd_tx
            if isi_ctle:
                isi_rej_ctle = isi_tx / isi_ctle
            if dcd_ctle:
                dcd_rej_ctle = dcd_tx / dcd_ctle
            if pj_ctle:
                pj_rej_ctle = pj_tx / pj_ctle
            if rj_ctle:
                rj_rej_ctle = rj_tx / rj_ctle
            if isi_dfe:
                isi_rej_dfe = isi_ctle / isi_dfe
            if dcd_dfe:
                dcd_rej_dfe = dcd_ctle / dcd_dfe
            if pj_dfe:
                pj_rej_dfe = pj_ctle / pj_dfe
            if rj_dfe:
                rj_rej_dfe = rj_ctle / rj_dfe
            if isi_dfe:
                isi_rej_total = isi_chnl / isi_dfe
            if dcd_dfe:
                dcd_rej_total = dcd_chnl / dcd_dfe
            if pj_dfe:
                pj_rej_total = pj_tx / pj_dfe
            if rj_dfe:
                rj_rej_total = rj_tx / rj_dfe

            # Temporary, until I figure out DPI independence.
            info_str = "<style>\n"
            # info_str += ' table td {font-size: 36px;}\n'
            # info_str += ' table th {font-size: 38px;}\n'
            info_str += " table td {font-size: 12em;}\n"
            info_str += " table th {font-size: 14em;}\n"
            info_str += "</style>\n"
            # info_str += '<font size="+3">\n'
            # End Temp.

            info_str = "<H1>Jitter Rejection by Equalization Component</H1>\n"

            info_str += "<H2>Tx Preemphasis</H2>\n"
            info_str += '<TABLE border="1">\n'
            info_str += '<TR align="center">\n'
            info_str += "<TH>Jitter Component</TH><TH>Input (ps)</TH><TH>Output (ps)</TH><TH>Rejection (dB)</TH>\n"
            info_str += "</TR>\n"
            info_str += '<TR align="right">\n'
            info_str += '<TD align="center">ISI</TD><TD>%6.3f</TD><TD>%6.3f</TD><TD>%4.1f</TD>\n' % (
                isi_chnl,
                isi_tx,
                10.0 * safe_log10(isi_rej_tx),
            )
            info_str += "</TR>\n"
            info_str += '<TR align="right">\n'
            info_str += '<TD align="center">DCD</TD><TD>%6.3f</TD><TD>%6.3f</TD><TD>%4.1f</TD>\n' % (
                dcd_chnl,
                dcd_tx,
                10.0 * safe_log10(dcd_rej_tx),
            )
            info_str += "</TR>\n"
            info_str += '<TR align="right">\n'
            info_str += '<TD align="center">Pj</TD><TD>%6.3f</TD><TD>%6.3f</TD><TD>n/a</TD>\n' % (
                pj_chnl,
                pj_tx,
            )
            info_str += "</TR>\n"
            info_str += '<TR align="right">\n'
            info_str += '<TD align="center">Rj</TD><TD>%6.3f</TD><TD>%6.3f</TD><TD>n/a</TD>\n' % (
                rj_chnl,
                rj_tx,
            )
            info_str += "</TR>\n"
            info_str += "</TABLE>\n"

            info_str += "<H2>CTLE (+ AMI DFE)</H2>\n"
            info_str += '<TABLE border="1">\n'
            info_str += '<TR align="center">\n'
            info_str += "<TH>Jitter Component</TH><TH>Input (ps)</TH><TH>Output (ps)</TH><TH>Rejection (dB)</TH>\n"
            info_str += "</TR>\n"
            info_str += '<TR align="right">\n'
            info_str += '<TD align="center">ISI</TD><TD>%6.3f</TD><TD>%6.3f</TD><TD>%4.1f</TD>\n' % (
                isi_tx,
                isi_ctle,
                10.0 * safe_log10(isi_rej_ctle),
            )
            info_str += "</TR>\n"
            info_str += '<TR align="right">\n'
            info_str += '<TD align="center">DCD</TD><TD>%6.3f</TD><TD>%6.3f</TD><TD>%4.1f</TD>\n' % (
                dcd_tx,
                dcd_ctle,
                10.0 * safe_log10(dcd_rej_ctle),
            )
            info_str += "</TR>\n"
            info_str += '<TR align="right">\n'
            info_str += '<TD align="center">Pj</TD><TD>%6.3f</TD><TD>%6.3f</TD><TD>%4.1f</TD>\n' % (
                pj_tx,
                pj_ctle,
                10.0 * safe_log10(pj_rej_ctle),
            )
            info_str += "</TR>\n"
            info_str += '<TR align="right">\n'
            info_str += '<TD align="center">Rj</TD><TD>%6.3f</TD><TD>%6.3f</TD><TD>%4.1f</TD>\n' % (
                rj_tx,
                rj_ctle,
                10.0 * safe_log10(rj_rej_ctle),
            )
            info_str += "</TR>\n"
            info_str += "</TABLE>\n"

            info_str += "<H2>DFE</H2>\n"
            info_str += '<TABLE border="1">\n'
            info_str += '<TR align="center">\n'
            info_str += "<TH>Jitter Component</TH><TH>Input (ps)</TH><TH>Output (ps)</TH><TH>Rejection (dB)</TH>\n"
            info_str += "</TR>\n"
            info_str += '<TR align="right">\n'
            info_str += '<TD align="center">ISI</TD><TD>%6.3f</TD><TD>%6.3f</TD><TD>%4.1f</TD>\n' % (
                isi_ctle,
                isi_dfe,
                10.0 * safe_log10(isi_rej_dfe),
            )
            info_str += "</TR>\n"
            info_str += '<TR align="right">\n'
            info_str += '<TD align="center">DCD</TD><TD>%6.3f</TD><TD>%6.3f</TD><TD>%4.1f</TD>\n' % (
                dcd_ctle,
                dcd_dfe,
                10.0 * safe_log10(dcd_rej_dfe),
            )
            info_str += "</TR>\n"
            info_str += '<TR align="right">\n'
            info_str += '<TD align="center">Pj</TD><TD>%6.3f</TD><TD>%6.3f</TD><TD>%4.1f</TD>\n' % (
                pj_ctle,
                pj_dfe,
                10.0 * safe_log10(pj_rej_dfe),
            )
            info_str += "</TR>\n"
            info_str += '<TR align="right">\n'
            info_str += '<TD align="center">Rj</TD><TD>%6.3f</TD><TD>%6.3f</TD><TD>%4.1f</TD>\n' % (
                rj_ctle,
                rj_dfe,
                10.0 * safe_log10(rj_rej_dfe),
            )
            info_str += "</TR>\n"
            info_str += "</TABLE>\n"

            info_str += "<H2>TOTAL</H2>\n"
            info_str += '<TABLE border="1">\n'
            info_str += '<TR align="center">\n'
            info_str += "<TH>Jitter Component</TH><TH>Input (ps)</TH><TH>Output (ps)</TH><TH>Rejection (dB)</TH>\n"
            info_str += "</TR>\n"
            info_str += '<TR align="right">\n'
            info_str += '<TD align="center">ISI</TD><TD>%6.3f</TD><TD>%6.3f</TD><TD>%4.1f</TD>\n' % (
                isi_chnl,
                isi_dfe,
                10.0 * safe_log10(isi_rej_total),
            )
            info_str += "</TR>\n"
            info_str += '<TR align="right">\n'
            info_str += '<TD align="center">DCD</TD><TD>%6.3f</TD><TD>%6.3f</TD><TD>%4.1f</TD>\n' % (
                dcd_chnl,
                dcd_dfe,
                10.0 * safe_log10(dcd_rej_total),
            )
            info_str += "</TR>\n"
            info_str += '<TR align="right">\n'
            info_str += '<TD align="center">Pj</TD><TD>%6.3f</TD><TD>%6.3f</TD><TD>%4.1f</TD>\n' % (
                pj_tx,
                pj_dfe,
                10.0 * safe_log10(pj_rej_total),
            )
            info_str += "</TR>\n"
            info_str += '<TR align="right">\n'
            info_str += '<TD align="center">Rj</TD><TD>%6.3f</TD><TD>%6.3f</TD><TD>%4.1f</TD>\n' % (
                rj_tx,
                rj_dfe,
                10.0 * safe_log10(rj_rej_total),
            )
            info_str += "</TR>\n"
            info_str += "</TABLE>\n"
        except Exception as err:
            info_str = "<H1>Jitter Rejection by Equalization Component</H1>\n"
            info_str += "Sorry, the following error occurred:\n"
            info_str += str(err)

        return info_str

    @cached_property
    def _get_perf_info(self):
        info_str = "<H2>Performance by Component</H2>\n"
        info_str += '  <TABLE border="1">\n'
        info_str += '    <TR align="center">\n'
        info_str += "      <TH>Component</TH><TH>Performance (Msmpls./min.)</TH>\n"
        info_str += "    </TR>\n"
        info_str += '    <TR align="right">\n'
        info_str += f'      <TD align="center">Channel</TD><TD>{self.channel_perf * 6e-05:6.3f}</TD>\n'
        info_str += "    </TR>\n"
        info_str += '    <TR align="right">\n'
        info_str += f'      <TD align="center">Tx Preemphasis</TD><TD>{self.tx_perf * 6e-05:6.3f}</TD>\n'
        info_str += "    </TR>\n"
        info_str += '    <TR align="right">\n'
        info_str += f'      <TD align="center">CTLE</TD><TD>{self.ctle_perf * 6e-05:6.3f}</TD>\n'
        info_str += "    </TR>\n"
        info_str += '    <TR align="right">\n'
        info_str += f'      <TD align="center">DFE</TD><TD>{self.dfe_perf * 6e-05:6.3f}</TD>\n'
        info_str += "    </TR>\n"
        info_str += '    <TR align="right">\n'
        info_str += f'      <TD align="center">Jitter Analysis</TD><TD>{self.jitter_perf * 6e-05:6.3f}</TD>\n'
        info_str += "    </TR>\n"
        info_str += '    <TR align="right">\n'
        info_str += '      <TD align="center"><strong>TOTAL</strong></TD><TD><strong>%6.3f</strong></TD>\n' % (
            self.total_perf * 60.0e-6
        )
        info_str += "    </TR>\n"
        info_str += '    <TR align="right">\n'
        info_str += f'      <TD align="center">Plotting</TD><TD>{self.plotting_perf * 6e-05:6.3f}</TD>\n'
        info_str += "    </TR>\n"
        info_str += "  </TABLE>\n"

        return info_str

    @cached_property
    def _get_sweep_info(self):
        sweep_results = self.sweep_results

        info_str = "<H2>Sweep Results</H2>\n"
        info_str += '  <TABLE border="1">\n'
        info_str += '    <TR align="center">\n'
        info_str += "      <TH>Pretap</TH><TH>Posttap</TH><TH>Mean(bit errors)</TH><TH>StdDev(bit errors)</TH>\n"
        info_str += "    </TR>\n"

        for item in sweep_results:
            info_str += '    <TR align="center">\n'
            info_str += str(item)
            # info_str += "      <TD>%+06.3f</TD><TD>%+06.3f</TD><TD>%d</TD><TD>%d</TD>\n" % (
            #     item[0],
            #     item[1],
            #     item[2],
            #     item[3],
            # )
            info_str += "    </TR>\n"

        info_str += "  </TABLE>\n"

        return info_str

    @cached_property
    def _get_status_str(self):
        status_str = "%-20s | Perf. (Msmpls./min.):  %4.1f" % (
            self.status,
            self.total_perf * 60.0e-6,
        )
        dly_str = f"         | ChnlDly (ns):    {self.chnl_dly * 1000000000.0:5.3f}"
        err_str = f"         | BitErrs: {int(self.bit_errs)}"
        pwr_str = f"         | TxPwr (W): {self.rel_power:4.2f}"
        status_str += dly_str + err_str + pwr_str

        try:
            jit_str = "         | Jitter (ps):    ISI=%6.3f    DCD=%6.3f    Pj=%6.3f    Rj=%6.3f" % (
                self.isi_dfe * 1.0e12,
                self.dcd_dfe * 1.0e12,
                self.pj_dfe * 1.0e12,
                self.rj_dfe * 1.0e12,
            )
        except:
            jit_str = "         | (Jitter not available.)"

        status_str += jit_str

        return status_str

    @cached_property
    def _get_tx_h_tune(self):
        nspui = self.nspui
        tap_tuners = self.tx_tap_tuners

        taps = []
        for tuner in tap_tuners:
            if tuner.enabled:
                taps.append(tuner.value)
            else:
                taps.append(0.0)
        taps.insert(1, 1.0 - sum(map(abs, taps)))  # Assume one pre-tap.

        h = sum([[x] + list(zeros(nspui - 1)) for x in taps], [])

        return h

    @cached_property
    def _get_ctle_h_tune(self):
        w = self.w
        len_h = self.len_h
        rx_bw = self.rx_bw_tune * 1.0e9
        peak_freq = self.peak_freq_tune * 1.0e9
        peak_mag = self.peak_mag_tune
        offset = self.ctle_offset_tune
        mode = self.ctle_mode_tune

        _, H = make_ctle(rx_bw, peak_freq, peak_mag, w, mode, offset)
        h = irfft(H)

        return h

    @cached_property
    def _get_ctle_out_h_tune(self):
        chnl_h = self.chnl_h
        tx_h = self.tx_h_tune
        ctle_h = self.ctle_h_tune

        tx_out_h = convolve(tx_h, chnl_h)
        return convolve(ctle_h, tx_out_h)

    @cached_property
    def _get_cost(self):
        nspui = self.nspui
        h = self.ctle_out_h_tune
        mod_type = self.mod_type[0]

        s = h.cumsum()
        p = s - pad(s[:-nspui], (nspui, 0), "constant", constant_values=(0, 0))

        (clock_pos, thresh) = pulse_center(p, nspui)
        if clock_pos == -1:
            return 1.0  # Returning a large cost lets it know it took a wrong turn.
        clocks = thresh * ones(len(p))
        if mod_type == 1:  # Handle duo-binary.
            clock_pos -= nspui // 2
        clocks[clock_pos] = 0.0
        if mod_type == 1:  # Handle duo-binary.
            clocks[clock_pos + nspui] = 0.0

        # Cost is simply ISI minus main lobe amplitude.
        # Note: post-cursor ISI is NOT included in cost, when we're using the DFE.
        isi = 0.0
        ix = clock_pos - nspui
        while ix >= 0:
            clocks[ix] = 0.0
            isi += abs(p[ix])
            ix -= nspui
        ix = clock_pos + nspui
        if mod_type == 1:  # Handle duo-binary.
            ix += nspui
        while ix < len(p):
            clocks[ix] = 0.0
            if not self.use_dfe_tune:
                isi += abs(p[ix])
            ix += nspui
        if self.use_dfe_tune:
            for i in range(self.n_taps_tune):
                if clock_pos + nspui * (1 + i) < len(p):
                    p[int(clock_pos + nspui * (0.5 + i)) :] -= p[clock_pos + nspui * (1 + i)]
        plot_len = len(self.chnl_h)
        self.plotdata.set_data("ctle_out_h_tune", p[:plot_len])
        self.plotdata.set_data("clocks_tune", clocks[:plot_len])

        if mod_type == 1:  # Handle duo-binary.
            return isi - p[clock_pos] - p[clock_pos + nspui] + 2.0 * abs(p[clock_pos + nspui] - p[clock_pos])
        return isi - p[clock_pos]

    @cached_property
    def _get_rel_opt(self):
        return -self.cost

    @cached_property
    def _get_przf_err(self):
        p = self.dfe_out_p
        nspui = self.nspui
        n_taps = self.n_taps

        (clock_pos, _) = pulse_center(p, nspui)
        err = 0
        len_p = len(p)
        for i in range(n_taps):
            ix = clock_pos + (i + 1) * nspui
            if ix < len_p:
                err += p[ix] ** 2

        return err / p[clock_pos] ** 2

    # Changed property handlers.
    def _status_str_changed(self):
        if gDebugStatus:
            print(self.status_str, flush=True)

    def _use_dfe_changed(self, new_value):
        if not new_value:
            for i in range(1, 4):
                self.tx_taps[i].enabled = True
        else:
            for i in range(1, 4):
                self.tx_taps[i].enabled = False

    def _use_dfe_tune_changed(self, new_value):
        if not new_value:
            for i in range(1, 4):
                self.tx_tap_tuners[i].enabled = True
        else:
            for i in range(1, 4):
                self.tx_tap_tuners[i].enabled = False

    def _tx_ibis_file_changed(self, new_value):
        self.status = f"Parsing IBIS file: {new_value}"
        dName = ""
        try:
            self.tx_ibis_valid = False
            self.tx_use_ami = False
            self.log(f"Parsing Tx IBIS file, '{new_value}'...")
            ibis = IBISModel(new_value, True, debug=self.debug, gui=self.GUI)
            self.log(f"  Result:\n{ibis.ibis_parsing_errors}")
            self._tx_ibis = ibis
            self.tx_ibis_valid = True
            dName = dirname(new_value)
            if self._tx_ibis.dll_file and self._tx_ibis.ami_file:
                self.tx_dll_file = join(dName, self._tx_ibis.dll_file)
                self.tx_ami_file = join(dName, self._tx_ibis.ami_file)
            else:
                self.tx_dll_file = ""
                self.tx_ami_file = ""
        except Exception as err:
            self.status = "IBIS file parsing error!"
            error_message = f"Failed to open and/or parse IBIS file!\n{err}"
            self.log(error_message, alert=True, exception=err)
        self._tx_ibis_dir = dName
        self.status = "Done."

    def _tx_ami_file_changed(self, new_value):
        try:
            self.tx_ami_valid = False
            if new_value:
                self.log(f"Parsing Tx AMI file, '{new_value}'...")
                with open(new_value, mode="r", encoding="utf-8") as pfile:
                    pcfg = AMIParamConfigurator(pfile.read())
                if pcfg.ami_parsing_errors:
                    self.log(f"Non-fatal parsing errors:\n{pcfg.ami_parsing_errors}")
                else:
                    self.log("Success.")
                self.tx_has_getwave = pcfg.fetch_param_val(["Reserved_Parameters", "GetWave_Exists"])
                _tx_returns_impulse = pcfg.fetch_param_val(["Reserved_Parameters", "Init_Returns_Impulse"])
                if not _tx_returns_impulse:
                    self.tx_use_getwave = True
                if pcfg.fetch_param_val(["Reserved_Parameters", "Ts4file"]):
                    self.tx_has_ts4 = True
                else:
                    self.tx_has_ts4 = False
                self._tx_cfg = pcfg
                self.tx_ami_valid = True
        except Exception as err:
            raise
            error_message = f"Failed to open and/or parse AMI file!\n{err}"
            self.log(error_message, alert=True)

    def _tx_dll_file_changed(self, new_value):
        try:
            self.tx_dll_valid = False
            if new_value:
                model = AMIModel(str(new_value))
                self._tx_model = model
                self.tx_dll_valid = True
        except Exception as err:
            error_message = f"Failed to open DLL/SO file!\n{err}"
            self.log(error_message, alert=True)

    def _rx_ibis_file_changed(self, new_value):
        self.status = f"Parsing IBIS file: {new_value}"
        dName = ""
        try:
            self.rx_ibis_valid = False
            self.rx_use_ami = False
            self.log(f"Parsing Rx IBIS file, '{new_value}'...")
            ibis = IBISModel(new_value, False, self.debug, gui=self.GUI)
            self.log(f"  Result:\n{ibis.ibis_parsing_errors}")
            self._rx_ibis = ibis
            self.rx_ibis_valid = True
            dName = dirname(new_value)
            if self._rx_ibis.dll_file and self._rx_ibis.ami_file:
                self.rx_dll_file = join(dName, self._rx_ibis.dll_file)
                self.rx_ami_file = join(dName, self._rx_ibis.ami_file)
            else:
                self.rx_dll_file = ""
                self.rx_ami_file = ""
        except Exception as err:
            self.status = "IBIS file parsing error!"
            error_message = f"Failed to open and/or parse IBIS file!\n{err}"
            self.log(error_message, alert=True)
            raise
        self._rx_ibis_dir = dName
        self.status = "Done."

    def _rx_ami_file_changed(self, new_value):
        try:
            self.rx_ami_valid = False
            if new_value:
                with open(new_value, mode="r", encoding="utf-8") as pfile:
                    pcfg = AMIParamConfigurator(pfile.read())
                self.log(f"Parsing Rx AMI file, '{new_value}'...\n{pcfg.ami_parsing_errors}")
                self.rx_has_getwave = pcfg.fetch_param_val(["Reserved_Parameters", "GetWave_Exists"])
                _rx_returns_impulse = pcfg.fetch_param_val(["Reserved_Parameters", "Init_Returns_Impulse"])
                if not _rx_returns_impulse:
                    self.rx_use_getwave = True
                if pcfg.fetch_param_val(["Reserved_Parameters", "Ts4file"]):
                    self.rx_has_ts4 = True
                else:
                    self.rx_has_ts4 = False
                self._rx_cfg = pcfg
                self.rx_ami_valid = True
        except Exception as err:
            error_message = f"Failed to open and/or parse AMI file!\n{err}"
            self.log(error_message, alert=True)

    def _rx_dll_file_changed(self, new_value):
        try:
            self.rx_dll_valid = False
            if new_value:
                model = AMIModel(str(new_value))
                self._rx_model = model
                self.rx_dll_valid = True
        except Exception as err:
            error_message = f"Failed to open DLL/SO file!\n{err}"
            self.log(error_message, alert=True)

    def _rx_use_ami_changed(self, new_value):
        if new_value:
            self.use_dfe = False

    def check_pat_len(self):
        taps = self.pattern_
        pat_len = 2 * pow(2, max(taps))
        if pat_len > 5 * self.nbits:
            self.log(
                "Accurate jitter decomposition may not be possible with the current configuration!\n \
Try to keep Nbits & EyeBits > 10 * 2^n, where `n` comes from `PRBS-n`.",
                alert=True,
            )

    def _pattern_changed(self, new_value):
        self.check_pat_len()

    def _nbits_changed(self, new_value):
        self.check_pat_len()

    # This function has been pulled outside of the standard Traits/UI "depends_on / @cached_property" mechanism,
    # in order to more tightly control when it executes. I wasn't able to get truly lazy evaluation, and
    # this was causing noticeable GUI slowdown.
    def calc_chnl_h(self):
        """Calculates the channel impulse response.

        Also sets, in 'self':
         - chnl_dly:
             group delay of channel
         - start_ix:
             first element of trimmed response
         - t_ns_chnl:
             the x-values, in ns, for plotting 'chnl_h'
         - chnl_H:
             channel frequency response
         - chnl_s:
             channel step response
         - chnl_p:
             channel pulse response
        """

        t = self.t
        f = self.f
        w = self.w
        nspui = self.nspui
        impulse_length = self.impulse_length * 1.0e-9
        Rs = self.rs
        Cs = self.cout * 1.0e-12
        RL = self.rin
        Cp = self.cin * 1.0e-12
        CL = self.cac * 1.0e-6

        ts = t[1]
        len_t = len(t)
        len_f = len(f)

        # Form the pre-on-die S-parameter 2-port network for the channel.
        if self.use_ch_file:
            ch_s2p_pre = import_channel(self.ch_file, ts, self.f)
        else:
            # Construct PyBERT default channel model (i.e. - Howard Johnson's UTP model).
            # - Grab model parameters from PyBERT instance.
            l_ch = self.l_ch
            v0 = self.v0 * 3.0e8
            R0 = self.R0
            w0 = self.w0
            Rdc = self.Rdc
            Z0 = self.Z0
            Theta0 = self.Theta0
            # - Calculate propagation constant, characteristic impedance, and transfer function.
            gamma, Zc = calc_gamma(R0, w0, Rdc, Z0, v0, Theta0, w)
            self.Zc = Zc
            H = exp(-l_ch * gamma)
            self.H = H
            # - Use the transfer function and characteristic impedance to form "perfectly matched" network.
            tmp = np.array(list(zip(zip(zeros(len_f), H), zip(H, zeros(len_f)))))
            ch_s2p_pre = rf.Network(s=tmp, f=f / 1e9, z0=Zc)
            # - And, finally, renormalize to driver impedance.
            ch_s2p_pre.renormalize(Rs)
        ch_s2p_pre.name = "ch_s2p_pre"
        self.ch_s2p_pre = ch_s2p_pre
        ch_s2p = ch_s2p_pre  # In case neither set of on-die S-parameters is being invoked, below.

        # Augment w/ IBIS-AMI on-die S-parameters, if appropriate.
        def add_ondie_s(s2p, ts4f, isRx=False):
            """Add the effect of on-die S-parameters to channel network.

            Args:
                s2p(skrf.Network): initial 2-port network.
                ts4f(string): on-die S-parameter file name.

            KeywordArgs:
                isRx(bool): True when Rx on-die S-params. are being added. (Default = False).

            Returns:
                skrf.Network: Resultant 2-port network.
            """
            ts4N = rf.Network(ts4f)  # Grab the 4-port single-ended on-die network.
            ntwk = sdd_21(ts4N)  # Convert it to a differential, 2-port network.
            ntwk2 = interp_s2p(ntwk, s2p.f)  # Interpolate to system freqs.
            if isRx:
                res = s2p**ntwk2
            else:  # Tx
                res = ntwk2**s2p
            return (res, ts4N, ntwk2)

        if self.tx_use_ibis:
            model = self._tx_ibis.model
            Rs = model.zout * 2
            Cs = model.ccomp[0] / 2  # They're in series.
            self.Rs = Rs  # Primarily for debugging.
            self.Cs = Cs
            if self.tx_use_ts4:
                fname = join(self._tx_ibis_dir, self._tx_cfg.fetch_param_val(["Reserved_Parameters", "Ts4file"])[0])
                ch_s2p, ts4N, ntwk = add_ondie_s(ch_s2p, fname)
                self.ts4N = ts4N
                self.ntwk = ntwk
        if self.rx_use_ibis:
            model = self._rx_ibis.model
            RL = model.zin * 2
            Cp = model.ccomp[0] / 2
            self.RL = RL  # Primarily for debugging.
            self.Cp = Cp
            if self.debug:
                self.log(f"RL: {RL}, Cp: {Cp}")
            if self.rx_use_ts4:
                fname = join(self._rx_ibis_dir, self._rx_cfg.fetch_param_val(["Reserved_Parameters", "Ts4file"])[0])
                ch_s2p, ts4N, ntwk = add_ondie_s(ch_s2p, fname, isRx=True)
                self.ts4N = ts4N
                self.ntwk = ntwk
        ch_s2p.name = "ch_s2p"
        self.ch_s2p = ch_s2p

        # Calculate channel impulse response.
        Zt = RL / (1 + 1j * w * RL * Cp)  # Rx termination impedance
        ch_s2p_term = ch_s2p.copy()
        ch_s2p_term_z0 = ch_s2p.z0.copy()
        ch_s2p_term_z0[:, 1] = Zt
        ch_s2p_term.renormalize(ch_s2p_term_z0)
        ch_s2p_term.name = "ch_s2p_term"
        self.ch_s2p_term = ch_s2p_term
        # We take the transfer function, H, to be a ratio of voltages.
        # So, we must normalize our (now generalized) S-parameters.
        chnl_H = ch_s2p_term.s21.s.flatten() * np.sqrt(ch_s2p_term.z0[:, 1] / ch_s2p_term.z0[:, 0])
        chnl_h = irfft(chnl_H)
        # t_h, chnl_h = ch_s2p_term.s21.impulse_response()
        chnl_dly = where(chnl_h == max(chnl_h))[0][0] * ts

        min_len = 20 * nspui
        max_len = 100 * nspui
        if impulse_length:
            min_len = max_len = impulse_length / ts
        chnl_h, start_ix = trim_impulse(chnl_h, min_len=min_len, max_len=max_len)
        temp = chnl_h.copy()
        temp.resize(len(t))
        chnl_trimmed_H = fft(temp)

        chnl_s = chnl_h.cumsum()
        chnl_p = chnl_s - pad(chnl_s[:-nspui], (nspui, 0), "constant", constant_values=(0, 0))

        self.chnl_h = chnl_h
        self.len_h = len(chnl_h)
        self.chnl_dly = chnl_dly
        self.chnl_H = chnl_H
        self.chnl_trimmed_H = chnl_trimmed_H
        self.start_ix = start_ix
        self.t_ns_chnl = array(t[start_ix : start_ix + len(chnl_h)]) * 1.0e9
        self.chnl_s = chnl_s
        self.chnl_p = chnl_p

        return chnl_h

    def log_information(self):
        """Log the system information."""
        self.log(f"System: {platform.system()} {platform.release()}")
        self.log(f"Python Version: {platform.python_version()}")
        self.log(f"PyBERT Version: {VERSION}")
        self.log(f"PyAMI Version: {PyAMI_VERSION}")
        self.log(f"GUI Toolkit: {ETSConfig.toolkit}")
        self.log(f"Kiva Backend: {ETSConfig.kiva_backend}")
        # self.log(f"Pixel Scale: {self.trait_view().window.base_pixel_scale}")<|MERGE_RESOLUTION|>--- conflicted
+++ resolved
@@ -52,16 +52,11 @@
 from chaco.api import ArrayPlotData, GridPlotContainer
 from pybert import __authors__ as AUTHORS
 from pybert import __copy__ as COPY
-<<<<<<< HEAD
 from pybert import __date__ as DATE
 from pybert import __version__ as VERSION
-from pybert.sim.simulation import my_run_simulation
-=======
-
-from pybert.models.bert import my_run_simulation
 from pybert.gui.help import help_str
 from pybert.gui.plot import make_plots
->>>>>>> 36d4f6a9
+from pybert.models.bert import my_run_simulation
 from pybert.utility import (
     calc_gamma,
     import_channel,
@@ -73,8 +68,6 @@
     sdd_21,
     trim_impulse,
 )
-from pybert.visual.help import help_str
-from pybert.visual.plot import make_plots
 
 # ETSConfig.toolkit = 'qt4'  # Yields unacceptably small font sizes in plot axis labels.
 # ETSConfig.toolkit = 'qt4.celiagg'   # Yields unacceptably small font sizes in plot axis labels.
