#! /usr/bin/env python

# pylint: disable=too-many-lines

"""
Bit error rate tester (BERT) simulator, written in Python.

Original Author: David Banas <capn.freako@gmail.com>

Original Date:   17 June 2014

Testing by: Mark Marlett <mark.marlett@gmail.com>

This Python script provides a GUI interface to a BERT simulator, which
can be used to explore the concepts of serial communication link design.

Copyright (c) 2014 by David Banas; All rights reserved World wide.

ToDo:
    1. Add optional AFE (4th-order Bessel-Thomson).
    2. Add eye contour plots.
"""

import platform
import time
from copy import deepcopy
from datetime import datetime
from os.path import dirname, join
from pathlib import Path

import numpy as np  # type: ignore
import skrf as rf
from chaco.api import ArrayPlotData, GridPlotContainer
from numpy import arange, array, cos, exp, pad, pi, sinc, where, zeros
from numpy.fft import irfft, rfft  # type: ignore
from numpy.random import randint  # type: ignore
from traits.api import (
    Array,
    Bool,
    Button,
    Enum,
    File,
    Float,
    HasTraits,
    Instance,
    Int,
    List,
    Map,
    Property,
    Range,
    String,
    Trait,
    cached_property,
    observe,
)
from traits.etsconfig.api import ETSConfig
from traitsui.message import message, error
from scipy.interpolate import interp1d

from pychopmarg import __version__ as PyChOpMarg_VERSION  # type: ignore

from pyibisami import __version__ as PyAMI_VERSION  # type: ignore
from pyibisami.ami.model import AMIModel
from pyibisami.ami.parser import AMIParamConfigurator
from pyibisami.ibis.file import IBISModel

from pybert import __version__ as VERSION
from pybert.configuration import InvalidFileType, PyBertCfg
from pybert.gui.help import help_str
from pybert.gui.plot import make_plots
from pybert.models.bert import my_run_simulation
from pybert.models.tx_tap import TxTapTuner
from pybert.models.fec import FEC_Encoder, FEC_Decoder
from pybert.results import PyBertData
from pybert.threads.optimization import OptThread
from pybert.utility import (
    calc_gamma,
    import_channel,
    lfsr_bits,
    raised_cosine,
    safe_log10,
    sdd_21,
    trim_impulse,
)

gDebugStatus = False
gUseDfe      = True     # Include DFE when running simulation.
gMaxCTLEPeak =    20.0  # max. allowed CTLE peaking (dB) (when optimizing, only)
gPeakFreq    =     5.0  # CTLE peaking frequency (GHz)
gPeakMag     =     1.7  # CTLE peaking magnitude (dB)
gCTLEOffset  =     0.0  # CTLE d.c. offset (dB)
gNtaps       =     5


class PyBERT(HasTraits):  # pylint: disable=too-many-instance-attributes
    """
    A serial communication link bit error rate tester (BERT) simulator with
    a GUI interface.

    Useful for exploring the concepts of serial communication link
    design.
    """

    # Independent variables

    # - Simulation Control
    bit_rate = Range(low=0.1, high=250.0, value=10.0)    #: (Gbps)
    nbits = Range(low=1000, high=10000000, value=15000)  #: Number of bits to simulate.
    eye_bits = Int(10160)                                #: Number of bits used to form eye.
    pattern = Map(
        {
            "PRBS-7": [7, 6],
            "PRBS-9": [9, 5],
            "PRBS-11": [11, 9],
            "PRBS-13": [13, 12, 2, 1],
            "PRBS-15": [15, 14],
            "PRBS-20": [20, 3],
            "PRBS-23": [23, 18],
            "PRBS-31": [31, 28],
        },
        default_value="PRBS-7",
    )
    seed = Int(1)  # LFSR seed. 0 means regenerate bits, using a new random seed, each run.
    nspui = Range(low=2, high=256, value=32)  #: Signal vector samples per unit interval.
    mod_type   = Trait("NRZ", {"NRZ": 0, "Duo-binary": 1, "PAM-4": 2})
    do_sweep   = Bool(False)  #: Run sweeps? (Default = False)
    debug      = Bool(False)  #: Send log messages to terminal, as well as console, when True. (Default = False)
    thresh     = Float(3.0)   #: Spectral threshold for identifying periodic components (sigma). (Default = 3.0)
    rlm        = Float(0.95)  #: Relative level mismatch. (Default = 0.95)

    # - Channel Control
    ch_file = File(
        "", entries=5, filter=["*.s4p", "*.S4P", "*.csv", "*.CSV", "*.txt", "*.TXT", "*.*"]
    )  #: Channel file name.
    use_ch_file = Bool(False)  #: Import channel description from file? (Default = False)
    renumber = Bool(False)  #: Automically fix "1=>3/2=>4" port numbering? (Default = False)
    f_step = Float(10)  #: Frequency step to use when constructing H(f) (MHz). (Default = 10 MHz)
    f_max = Float(40)  #: Frequency maximum to use when constructing H(f) (GHz). (Default = 40 GHz)
    impulse_length = Float(0.0)  #: Impulse response length. (Determined automatically, when 0.)
    Rdc = Float(0.1876)  #: Channel d.c. resistance (Ohms/m).
    w0 = Float(10e6)  #: Channel transition frequency (rads./s).
    R0 = Float(1.452)  #: Channel skin effect resistance (Ohms/m).
    Theta0 = Float(0.02)  #: Channel loss tangent (unitless).
    Z0 = Float(100)  #: Channel characteristic impedance, in LC region (Ohms).
    v0 = Float(0.67)  #: Channel relative propagation velocity (c).
    l_ch = Float(0.5)  #: Channel length (m).
    use_window = Bool(False)  #: Apply raised cosine to frequency response before FFT()-ing? (Default = False)

    # - EQ Tune
    tx_tap_tuners = List(
        [
            TxTapTuner(name="Pre-tap3",  pos=-3, enabled=False, min_val=-0.05, max_val=0.05, step=0.025),
            TxTapTuner(name="Pre-tap2",  pos=-2, enabled=True, min_val=-0.1,  max_val=0.1,  step=0.05),
            TxTapTuner(name="Pre-tap1",  pos=-1, enabled=True, min_val=-0.2,  max_val=0.2,  step=0.1),
            TxTapTuner(name="Post-tap1", pos=1,  enabled=False, min_val=-0.2,  max_val=0.2,  step=0.1),
            TxTapTuner(name="Post-tap2", pos=2,  enabled=False, min_val=-0.1,  max_val=0.1,  step=0.05),
            TxTapTuner(name="Post-tap3", pos=3,  enabled=False, min_val=-0.05, max_val=0.05, step=0.025),
        ]
    )  #: EQ optimizer list of TxTapTuner objects.
    rx_bw_tune = Float(12.0)  #: EQ optimizer CTLE bandwidth (GHz).
    peak_freq_tune = Float(gPeakFreq)  #: EQ optimizer CTLE peaking freq. (GHz).
    peak_mag_tune = Float(gPeakMag)  #: EQ optimizer CTLE peaking mag. (dB).
    min_mag_tune = Float(2)   #: EQ optimizer CTLE peaking mag. min. (dB).
    max_mag_tune = Float(12)  #: EQ optimizer CTLE peaking mag. max. (dB).
    step_mag_tune = Float(1)  #: EQ optimizer CTLE peaking mag. step (dB).
    ctle_enable_tune = Bool(True)  #: EQ optimizer CTLE enable
    dfe_tap_tuners = List(
        [TxTapTuner(name="Tap1",  enabled=True,  min_val=-0.2,  max_val=0.4,  value=0.0),
         TxTapTuner(name="Tap2",  enabled=True,  min_val=-0.15, max_val=0.15, value=0.0),
         TxTapTuner(name="Tap3",  enabled=True,  min_val=-0.05, max_val=0.1,  value=0.0),
         TxTapTuner(name="Tap4",  enabled=True,  min_val=-0.05, max_val=0.1,  value=0.0),
         TxTapTuner(name="Tap5",  enabled=True,  min_val=-0.05, max_val=0.1,  value=0.0),
         TxTapTuner(name="Tap6",  enabled=False, min_val=-0.05, max_val=0.1,  value=0.0),
         TxTapTuner(name="Tap7",  enabled=False, min_val=-0.05, max_val=0.1,  value=0.0),
         TxTapTuner(name="Tap8",  enabled=False, min_val=-0.05, max_val=0.1,  value=0.0),
         TxTapTuner(name="Tap9",  enabled=False, min_val=-0.05, max_val=0.1,  value=0.0),
         TxTapTuner(name="Tap10", enabled=False, min_val=-0.05, max_val=0.1,  value=0.0),
         TxTapTuner(name="Tap11", enabled=False, min_val=-0.05, max_val=0.1,  value=0.0),
         TxTapTuner(name="Tap12", enabled=False, min_val=-0.05, max_val=0.1,  value=0.0),
         TxTapTuner(name="Tap13", enabled=False, min_val=-0.05, max_val=0.1,  value=0.0),
         TxTapTuner(name="Tap14", enabled=False, min_val=-0.05, max_val=0.1,  value=0.0),
         TxTapTuner(name="Tap15", enabled=False, min_val=-0.05, max_val=0.1,  value=0.0),
         TxTapTuner(name="Tap16", enabled=False, min_val=-0.05, max_val=0.1,  value=0.0),
         TxTapTuner(name="Tap17", enabled=False, min_val=-0.05, max_val=0.1,  value=0.0),
         TxTapTuner(name="Tap18", enabled=False, min_val=-0.05, max_val=0.1,  value=0.0),
         TxTapTuner(name="Tap19", enabled=False, min_val=-0.05, max_val=0.1,  value=0.0),
         TxTapTuner(name="Tap20", enabled=False, min_val=-0.05, max_val=0.1,  value=0.0),]
    )  #: EQ optimizer list of DFE tap tuner objects.
    ffe_tap_tuners = List(
        [
            TxTapTuner(name="Pre-tap5",   pos=-5,  enabled=True, min_val=-0.05, max_val=0.05, step=0.025),
            TxTapTuner(name="Pre-tap4",   pos=-4,  enabled=True, min_val=-0.05, max_val=0.05, step=0.025),
            TxTapTuner(name="Pre-tap3",   pos=-3,  enabled=True, min_val=-0.05, max_val=0.05, step=0.025),
            TxTapTuner(name="Pre-tap2",   pos=-2,  enabled=True, min_val=-0.1,  max_val=0.1,  step=0.05),
            TxTapTuner(name="Pre-tap1",   pos=-1,  enabled=True, min_val=-0.2,  max_val=0.2,  step=0.1),
            TxTapTuner(name="Cursor",     pos=0,   enabled=True, min_val=0.2,   max_val=1.0,  step=0.1),
            TxTapTuner(name="Post-tap1",  pos=1,   enabled=True, min_val=-0.2,  max_val=0.2,  step=0.1),
            TxTapTuner(name="Post-tap2",  pos=2,   enabled=True, min_val=-0.1,  max_val=0.1,  step=0.05),
            TxTapTuner(name="Post-tap3",  pos=3,   enabled=True, min_val=-0.05, max_val=0.05, step=0.025),
            TxTapTuner(name="Post-tap4",  pos=4,   enabled=True, min_val=-0.05, max_val=0.05, step=0.025),
            TxTapTuner(name="Post-tap5",  pos=5,   enabled=True, min_val=-0.05, max_val=0.05, step=0.025),
            TxTapTuner(name="Post-tap6",  pos=6,   enabled=True, min_val=-0.05, max_val=0.05, step=0.025),
            TxTapTuner(name="Post-tap7",  pos=7,   enabled=True, min_val=-0.05, max_val=0.05, step=0.025),
            TxTapTuner(name="Post-tap8",  pos=8,   enabled=True, min_val=-0.05, max_val=0.05, step=0.025),
            TxTapTuner(name="Post-tap9",  pos=9,   enabled=True, min_val=-0.05, max_val=0.05, step=0.025),
            TxTapTuner(name="Post-tap10", pos=10,  enabled=False, min_val=-0.05, max_val=0.05, step=0.025),
            TxTapTuner(name="Post-tap11", pos=11,  enabled=False, min_val=-0.05, max_val=0.05, step=0.025),
            TxTapTuner(name="Post-tap12", pos=12,  enabled=False, min_val=-0.05, max_val=0.05, step=0.025),
            TxTapTuner(name="Post-tap13", pos=13,  enabled=False, min_val=-0.05, max_val=0.05, step=0.025),
            TxTapTuner(name="Post-tap14", pos=14,  enabled=False, min_val=-0.05, max_val=0.05, step=0.025),
        ]
    )  #: EQ optimizer list of RxTapTuner objects.
    opt_thread = Instance(OptThread)  #: EQ optimization thread.
    use_mmse = Bool(True)

    # - Tx
    vod = Float(1.0)  #: Tx differential output voltage (V)
    rs = Float(100)  #: Tx source impedance (Ohms)
    cout = Range(low=0.001, high=1000, value=0.5)  #: Tx parasitic output capacitance (pF)
    pn_mag = Float(0.01)  #: Periodic noise magnitude (V).
    pn_freq = Float(11)  #: Periodic noise frequency (MHz).
    rn = Float(0.01)  #: Standard deviation of Gaussian random noise (V).
    tx_taps = List(
        [
            TxTapTuner(name="Pre-tap3",  pos=-3, enabled=False, min_val=-0.05, max_val=0.05),
            TxTapTuner(name="Pre-tap2",  pos=-2, enabled=True, min_val=-0.1,  max_val=0.1),
            TxTapTuner(name="Pre-tap1",  pos=-1, enabled=True, min_val=-0.2,  max_val=0.2),
            TxTapTuner(name="Post-tap1", pos=1,  enabled=False, min_val=-0.2,  max_val=0.2),
            TxTapTuner(name="Post-tap2", pos=2,  enabled=False, min_val=-0.1,  max_val=0.1),
            TxTapTuner(name="Post-tap3", pos=3,  enabled=False, min_val=-0.05, max_val=0.05),
        ]
    )  #: List of Tx deemphasis tap tuner objects.
    rel_power = Float(1.0)  #: Tx power dissipation (W).
    tx_use_ami = Bool(False)  #: (Bool)
    tx_has_ts4 = Bool(False)  #: (Bool)
    tx_use_ts4 = Bool(False)  #: (Bool)
    tx_use_getwave = Bool(False)  #: (Bool)
    tx_has_getwave = Bool(False)  #: (Bool)
    tx_ami_file = File("", entries=5, filter=["*.ami"])  #: (File)
    tx_ami_valid = Bool(False)  #: (Bool)
    tx_dll_file = File("", entries=5, filter=["*.dll", "*.so"])  #: (File)
    tx_dll_valid = Bool(False)  #: (Bool)
    tx_ibis_file = File(
        "",
        entries=5,
        filter=[
            "IBIS Models (*.ibs)|*.ibs",
        ],
    )  #: (File)
    tx_ibis_valid = Bool(False)  #: (Bool)
    tx_use_ibis = Bool(False)  #: (Bool)

    # - Rx
    rin = Float(100)  #: Rx input impedance (Ohm)
    cin = Float(0.5)  #: Rx parasitic input capacitance (pF)
    cac = Float(1.0)  #: Rx a.c. coupling capacitance (uF)
    use_ctle_file = Bool(False)  #: For importing CTLE impulse/step response directly.
    ctle_file = File("", entries=5, filter=["*.csv"])  #: CTLE response file (when use_ctle_file = True).
    rx_bw = Float(12.0)  #: CTLE bandwidth (GHz).
    peak_freq = Float(gPeakFreq)  #: CTLE peaking frequency (GHz)
    peak_mag = Float(gPeakMag)  #: CTLE peaking magnitude (dB)
    ctle_enable = Bool(True)  #: CTLE enable.
    rx_use_ami = Bool(False)  #: (Bool)
    rx_has_ts4 = Bool(False)  #: (Bool)
    rx_use_ts4 = Bool(False)  #: (Bool)
    rx_use_getwave = Bool(False)  #: (Bool)
    rx_has_getwave = Bool(False)  #: (Bool)
    rx_use_clocks = Bool(False)  #: (Bool)
    rx_ami_file = File("", entries=5, filter=["*.ami"])  #: (File)
    rx_ami_valid = Bool(False)  #: (Bool)
    rx_dll_file = File("", entries=5, filter=["*.dll", "*.so"])  #: (File)
    rx_dll_valid = Bool(False)  #: (Bool)
    rx_ibis_file = File("", entries=5, filter=["*.ibs"])  #: (File)
    rx_ibis_valid = Bool(False)  #: (Bool)
    rx_use_ibis = Bool(False)  #: (Bool)
    rx_use_viterbi = Bool(False)  #: (Bool)
    rx_viterbi_symbols = Int(4)  #: Number of symbols to track in Viterbi decoder.
<<<<<<< HEAD
    trellis_max_x = Int(10_150)
    trellis_pan_control = Range(low=0, high='trellis_max_x', value=0)
=======
    rx_viterbi_fec = Bool(False)  #: Use FEC, as opposed to ISI, for Viterbi decoding when True.
>>>>>>> c4c29104

    # - DFE
    sum_ideal = Bool(True)  #: True = use an ideal (i.e. - infinite bandwidth) summing node (Bool).
    decision_scaler = Float(0.5)  #: DFE slicer output voltage (V).
    gain = Float(0.1)  #: DFE error gain (unitless).
    n_ave = Float(100)  #: DFE # of averages to take, before making tap corrections.
    sum_bw = Float(12.0)  #: DFE summing node bandwidth (Used when sum_ideal=False.) (GHz).
    use_agc = Bool(True)  #: Continuously adjust ``decision_scalar`` when True.

    # - CDR
    delta_t = Float(0.1)  #: CDR proportional branch magnitude (ps).
    alpha = Float(0.01)  #: CDR integral branch magnitude (unitless).
    n_lock_ave = Int(500)  #: CDR # of averages to take in determining lock.
    rel_lock_tol = Float(0.1)  #: CDR relative tolerance to use in determining lock.
    lock_sustain = Int(500)  #: CDR hysteresis to use in determining lock.

    # - Rx FFE
    rx_n_taps = Int(15)  #: Total number of taps in Rx FFE.
    rx_n_pre = Int(5)  #: Number of pre-cursor taps in Rx FFE.
    rx_taps = List(
        [
            TxTapTuner(name="Pre-tap5",   pos=-5,  enabled=True, min_val=-0.05, max_val=0.05, step=0.025),
            TxTapTuner(name="Pre-tap4",   pos=-4,  enabled=True, min_val=-0.05, max_val=0.05, step=0.025),
            TxTapTuner(name="Pre-tap3",   pos=-3,  enabled=True, min_val=-0.05, max_val=0.05, step=0.025),
            TxTapTuner(name="Pre-tap2",   pos=-2,  enabled=True, min_val=-0.1,  max_val=0.1,  step=0.05),
            TxTapTuner(name="Pre-tap1",   pos=-1,  enabled=True, min_val=-0.2,  max_val=0.2,  step=0.1),
            TxTapTuner(name="Cursor",     pos=0,   enabled=True, min_val=0.2,  max_val=1.0,  step=0.1, value=1.0),
            TxTapTuner(name="Post-tap1",  pos=1,   enabled=True, min_val=-0.2,  max_val=0.2,  step=0.1),
            TxTapTuner(name="Post-tap2",  pos=2,   enabled=True, min_val=-0.1,  max_val=0.1,  step=0.05),
            TxTapTuner(name="Post-tap3",  pos=3,   enabled=True, min_val=-0.05, max_val=0.05, step=0.025),
            TxTapTuner(name="Post-tap4",  pos=4,   enabled=True, min_val=-0.05, max_val=0.05, step=0.025),
            TxTapTuner(name="Post-tap5",  pos=5,   enabled=True, min_val=-0.05, max_val=0.05, step=0.025),
            TxTapTuner(name="Post-tap6",  pos=6,   enabled=True, min_val=-0.05, max_val=0.05, step=0.025),
            TxTapTuner(name="Post-tap7",  pos=7,   enabled=True, min_val=-0.05, max_val=0.05, step=0.025),
            TxTapTuner(name="Post-tap8",  pos=8,   enabled=True, min_val=-0.05, max_val=0.05, step=0.025),
            TxTapTuner(name="Post-tap9",  pos=9,   enabled=True, min_val=-0.05, max_val=0.05, step=0.025),
            TxTapTuner(name="Post-tap10", pos=10,  enabled=False, min_val=-0.05, max_val=0.05, step=0.025),
            TxTapTuner(name="Post-tap11", pos=11,  enabled=False, min_val=-0.05, max_val=0.05, step=0.025),
            TxTapTuner(name="Post-tap12", pos=12,  enabled=False, min_val=-0.05, max_val=0.05, step=0.025),
            TxTapTuner(name="Post-tap13", pos=13,  enabled=False, min_val=-0.05, max_val=0.05, step=0.025),
            TxTapTuner(name="Post-tap14", pos=14,  enabled=False, min_val=-0.05, max_val=0.05, step=0.025),
        ]
    )  #: List of Rx FFE tap tuner objects.

    # Misc.
    cfg_file = File("", entries=5, filter=["*.pybert_cfg"])  #: PyBERT configuration data storage file (File).
    data_file = File("", entries=5, filter=["*.pybert_data"])  #: PyBERT results data storage file (File).

    # Plots (plot containers, actually)
    plotdata = ArrayPlotData()
    plots_h = Instance(GridPlotContainer)
    plots_s = Instance(GridPlotContainer)
    plots_p = Instance(GridPlotContainer)
    plots_H = Instance(GridPlotContainer)
    plots_dfe = Instance(GridPlotContainer)
    plots_eye = Instance(GridPlotContainer)
    plots_jitter_dist = Instance(GridPlotContainer)
    plots_jitter_spec = Instance(GridPlotContainer)
    plots_bathtub = Instance(GridPlotContainer)

    # Status
    status = String("Ready.")  #: PyBERT status (String).
    jitter_perf = Float(0.0)
    total_perf = Float(0.0)
    sweep_results = List([])
    len_h = Int(0)
    chnl_dly = Float(0.0)  #: Estimated channel delay (s).
    n_errs = Int(0)  #: # of bit errors observed in last run.
    run_count = Int(0)  # Used as a mechanism to force bit stream regeneration.

    # About
    perf_info = Property(String, depends_on=["total_perf"])

    # Help
    instructions = help_str

    # Console
    console_log = String("PyBERT Console Log\n\n")

    # Dependent variables
    # - Handled by the Traits/UI machinery. (Should only contain "low overhead" variables,
    #   which don't freeze the GUI noticeably.)
    #
    # - Note: Don't make properties, which have a high calculation overhead,
    #         dependencies of other properties!
    #         This will slow the GUI down noticeably.
    jitter_info = Property(String, depends_on=["jitter_perf"])
    status_str = Property(String, depends_on=["status"])
    sweep_info = Property(String, depends_on=["sweep_results"])
    t = Property(Array, depends_on=["ui", "nspui", "nui"])
    t_ns = Property(Array, depends_on=["t"])
    f = Property(Array, depends_on=["f_step", "f_max"])
    w = Property(Array, depends_on=["f"])
    t_irfft = Property(Array, depends_on=["f"])
<<<<<<< HEAD
    bits = Property(Array, depends_on=["pattern", "nbits", "mod_type", "run_count"])
    symbols = Property(Array, depends_on=["bits", "mod_type", "vod"])
    L = Property(Int, depends_on=["mod_type"])
=======
    bits = Property(Array, depends_on=["pattern", "nbits", "mod_type", "run_count", "rx_use_viterbi", "rx_viterbi_fec"])
    symbols = Property(Array, depends_on=["bits", "vod"])
>>>>>>> c4c29104
    ffe = Property(Array, depends_on=["tx_taps.value", "tx_taps.enabled"])
    rx_ffe = Property(Array, depends_on=["rx_taps.value", "rx_taps.enabled"])
    ui = Property(Float, depends_on=["bit_rate", "mod_type", "rx_use_viterbi", "rx_viterbi_fec"])
    nui = Property(Int, depends_on=["nbits", "mod_type", "rx_use_viterbi", "rx_viterbi_fec"])
    eye_uis = Property(Int, depends_on=["eye_bits", "mod_type", "rx_use_viterbi", "rx_viterbi_fec"])
    dfe_out_p = Array()

    # Custom buttons, which we'll use in particular tabs.
    # (Globally applicable buttons, such as "Run" and "Ok", are handled more simply, in the View.)
    btn_disable = Button(label="Disable All")  # Disable all DFE taps in optimizer.
    btn_enable = Button(label="Enable All")  # Enable all DFE taps in optimizer.
    btn_disable_ffe = Button(label="Disable All")  # Disable all FFE taps in optimizer.
    btn_enable_ffe = Button(label="Enable All")  # Enable all FFE taps in optimizer.
    btn_cfg_tx = Button(label="Configure")  # Configure AMI parameters.
    btn_cfg_rx = Button(label="Configure")
    btn_sel_tx = Button(label="Select")  # Select IBIS model.
    btn_sel_rx = Button(label="Select")
    btn_view_tx = Button(label="View")  # View IBIS model.
    btn_view_rx = Button(label="View")

    # Logger & Pop-up
    def log(self, msg, alert=False, exception=None):
        """Log a message to the console and, optionally, to terminal and/or pop-up dialog."""
        _msg = msg.strip()
        txt = f"[{datetime.now()}]: PyBERT: {_msg}"
        if self.debug:
            # In case PyBERT crashes, before we can read this in its `Console` tab:
            print(txt, flush=True)
        self.console_log += txt + "\n"
        if exception:
            raise exception
        if alert and self.GUI:
            message(_msg, title="PyBERT Alert")

    # User "yes"/"no" alert box.
    def alert(self, msg):
        "Prompt for a yes/no response, using simple alert dialog."
        _msg = msg.strip()
        if self.GUI:
            return error(_msg, "PyBERT Alert")
        raise RuntimeError("Alert box requested, but no GUI!")

    # Default initialization
    def __init__(self, run_simulation=True, gui=True):
        """Initial plot setup occurs here.

        In order to populate the data structure we need to
        construct the plots, we must run the simulation.

        Args:
            run_simulation(Bool): If true, run the simulation, as part
                of class initialization. This is provided as an argument
                for the sake of larger applications, which may be
                importing PyBERT for its attributes and methods, and may
                not want to run the full simulation. (Optional;
                default = True)
            gui(Bool): Set to `False` for script based usage.
        """

        # Super-class initialization is ABSOLUTELY NECESSARY, in order
        # to get all the Traits/UI machinery setup correctly.
        super().__init__()

        self.GUI = gui
        self.log("Started.")
        self.log_information()
        if self.debug:
            self.log("Debug Mode Enabled.")

        INIT_LEN = 640
        self.plotdata.set_data("t_ns_opt", self.t_ns[:INIT_LEN])
        self.plotdata.set_data("clocks_tune", zeros(INIT_LEN))
        self.plotdata.set_data("ctle_out_h_tune", zeros(INIT_LEN))
        self.plotdata.set_data("s_ctle", zeros(INIT_LEN))
        self.plotdata.set_data("s_ctle_out", zeros(INIT_LEN))
        self.plotdata.set_data("s_tx", zeros(INIT_LEN))
        self.plotdata.set_data("p_chnl", zeros(INIT_LEN))
        self.plotdata.set_data("p_ctle", zeros(INIT_LEN))
        self.plotdata.set_data("p_ctle_out", zeros(INIT_LEN))
        self.plotdata.set_data("p_tx", zeros(INIT_LEN))
        self.plotdata.set_data("p_tx_out", zeros(INIT_LEN))
        self.plotdata.set_data("curs_ix", [0, 0])
        self.plotdata.set_data("curs_amp", [0, 0])

        if run_simulation:
            self.simulate(initial_run=True)

    def _btn_disable_fired(self):
        if self.opt_thread and self.opt_thread.is_alive():
            pass
        else:
            for tap in self.dfe_tap_tuners:
                tap.enabled = False

    def _btn_enable_fired(self):
        if self.opt_thread and self.opt_thread.is_alive():
            pass
        else:
            for tap in self.dfe_tap_tuners:
                tap.enabled = True

    def _btn_disable_ffe_fired(self):
        if self.opt_thread and self.opt_thread.is_alive():
            pass
        else:
            for tap in self.ffe_tap_tuners:
                tap.enabled = False

    def _btn_enable_ffe_fired(self):
        if self.opt_thread and self.opt_thread.is_alive():
            pass
        else:
            for tap in self.ffe_tap_tuners:
                tap.enabled = True

    def _btn_cfg_tx_fired(self):
        self._tx_cfg()

    def _btn_cfg_rx_fired(self):
        self._rx_cfg()
        if self.debug:
            self.log(f"User configuration resulted in the following `In`/`InOut` parameter dictionary:\n{self._rx_cfg.input_ami_params}")

    def _btn_sel_tx_fired(self):
        self._tx_ibis()
        if self._tx_ibis.dll_file and self._tx_ibis.ami_file:
            self.tx_dll_file = join(self._tx_ibis_dir, self._tx_ibis.dll_file)
            self.tx_ami_file = join(self._tx_ibis_dir, self._tx_ibis.ami_file)
        else:
            self.tx_dll_file = ""
            self.tx_ami_file = ""

    def _btn_sel_rx_fired(self):
        self._rx_ibis()
        if self._rx_ibis.dll_file and self._rx_ibis.ami_file:
            self.rx_dll_file = join(self._rx_ibis_dir, self._rx_ibis.dll_file)
            self.rx_ami_file = join(self._rx_ibis_dir, self._rx_ibis.ami_file)
        else:
            self.rx_dll_file = ""
            self.rx_ami_file = ""

    def _btn_view_tx_fired(self):
        self._tx_ibis.model()

    def _btn_view_rx_fired(self):
        self._rx_ibis.model()

    # Independent variable setting intercepts
    # (Primarily, for debugging.)
    def _set_ctle_peak_mag_tune(self, val):
        if val > gMaxCTLEPeak or val < 0.0:
            raise RuntimeError("CTLE peak magnitude out of range!")
        self.peak_mag_tune = val

    # Dependent variable definitions
    @cached_property
    def _get_t(self):
        """Calculate the system time vector, in seconds."""

        ui = self.ui
        nspui = self.nspui
        nui = self.nui

        t0 = ui / nspui
        npts = nui * nspui

        return array([i * t0 for i in range(npts)])

    @cached_property
    def _get_t_ns(self):
        """Calculate the system time vector, in ns."""

        return self.t * 1.0e9

    @cached_property
    def _get_f(self):
        """
        Calculate the frequency vector for channel model construction.
        """
        fstep = self.f_step * 1e6
        fmax  = self.f_max  * 1e9
        return arange(0, fmax + fstep, fstep)  # "+fstep", so fmax gets included

    @cached_property
    def _get_w(self):
        """
        Channel modeling frequency vector, in rads./sec.
        """
        return 2 * pi * self.f

    @cached_property
    def _get_t_irfft(self):
        """
        Calculate the time vector appropriate for indexing `irfft()` output.
        """
        f = self.f
        tmax = 1 / f[1]
        tstep = 0.5 / f[-1]
        return arange(0, tmax, tstep)

    @cached_property
    def _get_bits(self):
        """Generate the bit stream."""

        pattern = self.pattern_
        seed = self.seed
        nbits = self.nbits

        if not seed:  # The user sets `seed` to zero when she wants a new random seed generated for each run.
            seed = randint(128)
            while not seed:  # We don't want to seed our LFSR with zero.
                seed = randint(128)

        bit_gen = lfsr_bits(pattern, seed)
        bits = [next(bit_gen) for _ in range(nbits)]

        return array(bits)

    @cached_property
    def _get_ui(self):
        """Returns the "unit interval" (i.e. - the nominal time span of each symbol moving through the channel)."""

        ui = 1.0 / (self.bit_rate * 1.0e9)
        if self.mod_type == "PAM-4" and not (self.rx_use_viterbi and self.rx_viterbi_fec):
            ui *= 2.0

        return ui

    @cached_property
    def _get_nui(self):
        """Returns the number of unit intervals in the test vectors."""

        nui = self.nbits
        if self.mod_type == "PAM-4" and not (self.rx_use_viterbi and self.rx_viterbi_fec):
            nui //= 2

        return nui

    @cached_property
    def _get_eye_uis(self):
        """Returns the number of unit intervals to use for eye construction."""

        eye_uis = self.eye_bits
        if self.mod_type == "PAM-4" and not (self.rx_use_viterbi and self.rx_viterbi_fec):
            eye_uis //= 2

        return eye_uis

    @cached_property
<<<<<<< HEAD
    def _get_ideal_h(self):
        """Returns the ideal link impulse response."""

        ui = self.ui.value
        nspui = self.nspui
        t = self.t
        mod_type = self.mod_type[0]
        ideal_type = self.ideal_type[0]

        t = array(t) - t[-1] / 2.0

        if ideal_type == 0:  # delta
            ideal_h = zeros(len(t))
            ideal_h[len(t) / 2] = 1.0
        elif ideal_type == 1:  # sinc
            ideal_h = sinc(t / (ui / 2.0))
        elif ideal_type == 2:  # raised cosine
            ideal_h = (cos(pi * t / (ui / 2.0)) + 1.0) / 2.0
            ideal_h = where(t < -ui / 2.0, zeros(len(t)), ideal_h)
            ideal_h = where(t >  ui / 2.0, zeros(len(t)), ideal_h)
        else:
            raise ValueError("PyBERT._get_ideal_h(): ERROR: Unrecognized ideal impulse response type.")

        if mod_type == 1:  # Duo-binary relies upon the total link impulse response to perform the required addition.
            ideal_h = 0.5 * (ideal_h + pad(ideal_h[:-1 * nspui], (nspui, 0), "constant", constant_values=(0, 0)))

        return ideal_h

    @cached_property
    def _get_L(self):
        """Number of symbols in alphabet."""

        match(self.mod_type[0]):
            case 0:  # NRZ
                return 2
            case 1:  # Duobinary
                return 3
            case 2:  # PAM-4
                return 4
            case _:  # Unrecognized!
                raise ValueError("Unknown modulation type found!")

    @cached_property
=======
>>>>>>> c4c29104
    def _get_symbols(self):
        """Generate the symbol stream."""

        mod_type = self.mod_type_
        vod = self.vod
        bits = self.bits

        if mod_type == 0:  # NRZ
            symbols = 2 * bits - 1
        elif mod_type == 1:  # Duo-binary
            symbols = [bits[0]]
            for bit in bits[1:]:  # XOR pre-coding prevents infinite error propagation.
                symbols.append(bit ^ symbols[-1])
            symbols = 2 * array(symbols) - 1
        elif mod_type == 2:  # PAM-4
            symbols = []
            if self.rx_use_viterbi and self.rx_viterbi_fec:
                encoder = FEC_Encoder()
                gbitss = encoder.encode(bits)
            else:
                gbitss = zip(bits[0::2], bits[1::2])
            for gbits in gbitss:
                match gbits:
                    case (0, 0):
                        symbols.append(-1.0)
                    case (0, 1):
                        symbols.append(-1.0 / 3.0)
                    case (1, 1):  # Gray coding required for correct FEC Viterbi decoding.
                        symbols.append(1.0 / 3.0)
                    case (1, 0):
                        symbols.append(1.0)
                    case _:
                        raise ValueError(f"Invalid bit pair: {gbits}!")
        else:
            raise ValueError(f"ERROR: _get_symbols(): Unknown modulation type: {mod_type}, requested!")

        return array(symbols) * vod

    @cached_property
    def _get_ffe(self):
        """Generate the Tx pre-emphasis FIR numerator."""

        tap_tuners = self.tx_taps

        taps = []
        for tuner in tap_tuners:
            if tuner.enabled:
                taps.append(tuner.value)
            else:
                taps.append(0.0)
        curs_pos = -tap_tuners[0].pos
        curs_val = 1.0 - sum(abs(array(taps)))
        if curs_pos < 0:
            taps.insert(0, curs_val)
        else:
            taps.insert(curs_pos, curs_val)

        return taps

    @cached_property
    def _get_rx_ffe(self):
        """Generate the Rx FFE FIR numerator."""

        tap_tuners = self.rx_taps

        taps = []
        for tuner in tap_tuners:
            if tuner.enabled:
                taps.append(tuner.value)
            else:
                taps.append(0.0)
        curs_pos = -tap_tuners[0].pos
        curs_val = 1.0 - sum(abs(array(taps)))
        if curs_pos < 0:
            taps.insert(0, curs_val)
        else:
            taps.insert(curs_pos, curs_val)

        return taps

    # pylint: disable=too-many-locals,consider-using-f-string,too-many-branches,too-many-statements
    def _get_jitter_info(self):
        isi_chnl = self.isi_chnl * 1.0e12
        dcd_chnl = self.dcd_chnl * 1.0e12
        pj_chnl = self.pj_chnl * 1.0e12
        rj_chnl = self.rj_chnl * 1.0e12
        isi_tx = self.isi_tx * 1.0e12
        dcd_tx = self.dcd_tx * 1.0e12
        pj_tx = self.pj_tx * 1.0e12
        rj_tx = self.rj_tx * 1.0e12
        isi_ctle = self.isi_ctle * 1.0e12
        dcd_ctle = self.dcd_ctle * 1.0e12
        pj_ctle = self.pj_ctle * 1.0e12
        rj_ctle = self.rj_ctle * 1.0e12
        isi_dfe = self.isi_dfe * 1.0e12
        dcd_dfe = self.dcd_dfe * 1.0e12
        pj_dfe = self.pj_dfe * 1.0e12
        rj_dfe = self.rj_dfe * 1.0e12

        isi_rej_tx = 1.0e20
        dcd_rej_tx = 1.0e20
        isi_rej_ctle = 1.0e20
        dcd_rej_ctle = 1.0e20
        pj_rej_ctle = 1.0e20
        rj_rej_ctle = 1.0e20
        isi_rej_dfe = 1.0e20
        dcd_rej_dfe = 1.0e20
        pj_rej_dfe = 1.0e20
        rj_rej_dfe = 1.0e20
        isi_rej_total = 1.0e20
        dcd_rej_total = 1.0e20
        pj_rej_total = 1.0e20
        rj_rej_total = 1.0e20

        if isi_tx:
            isi_rej_tx = isi_chnl / isi_tx
        if dcd_tx:
            dcd_rej_tx = dcd_chnl / dcd_tx
        if isi_ctle:
            isi_rej_ctle = isi_tx / isi_ctle
        if dcd_ctle:
            dcd_rej_ctle = dcd_tx / dcd_ctle
        if pj_ctle:
            pj_rej_ctle = pj_tx / pj_ctle
        if rj_ctle:
            rj_rej_ctle = rj_tx / rj_ctle
        if isi_dfe:
            isi_rej_dfe = isi_ctle / isi_dfe
        if dcd_dfe:
            dcd_rej_dfe = dcd_ctle / dcd_dfe
        if pj_dfe:
            pj_rej_dfe = pj_ctle / pj_dfe
        if rj_dfe:
            rj_rej_dfe = rj_ctle / rj_dfe
        if isi_dfe:
            isi_rej_total = isi_chnl / isi_dfe
        if dcd_dfe:
            dcd_rej_total = dcd_chnl / dcd_dfe
        if pj_dfe:
            pj_rej_total = pj_tx / pj_dfe
        if rj_dfe:
            rj_rej_total = rj_tx / rj_dfe

        # Temporary, until I figure out DPI independence.
        info_str = "<style>\n"
        info_str += " table td {font-size: 12em;}\n"
        info_str += " table th {font-size: 14em;}\n"
        info_str += "</style>\n"
        # End Temp.

        info_str = "<H1>Jitter Rejection by Equalization Component</H1>\n"

        info_str += "<H2>Tx Preemphasis</H2>\n"
        info_str += '<TABLE border="1">\n'
        info_str += '<TR align="center">\n'
        info_str += "<TH>Jitter Component</TH><TH>Input (ps)</TH><TH>Output (ps)</TH><TH>Rejection (dB)</TH>\n"
        info_str += "</TR>\n"
        info_str += '<TR align="right">\n'
        info_str += '<TD align="center">ISI</TD><TD>%6.3f</TD><TD>%6.3f</TD><TD>%4.1f</TD>\n' % (
            isi_chnl,
            isi_tx,
            10.0 * safe_log10(isi_rej_tx),
        )
        info_str += "</TR>\n"
        info_str += '<TR align="right">\n'
        info_str += f'<TD align="center">DCD</TD><TD>{dcd_chnl:6.3f}</TD><TD>{dcd_tx:6.3f}</TD><TD>{10.0 * safe_log10(dcd_rej_tx):4.1f}</TD>\n'
        info_str += "</TR>\n"
        info_str += '<TR align="right">\n'
        info_str += '<TD align="center">Pj</TD><TD>%6.3f</TD><TD>%6.3f</TD><TD>n/a</TD>\n' % (
            pj_chnl,
            pj_tx,
        )
        info_str += "</TR>\n"
        info_str += '<TR align="right">\n'
        info_str += '<TD align="center">Rj</TD><TD>%6.3f</TD><TD>%6.3f</TD><TD>n/a</TD>\n' % (
            rj_chnl,
            rj_tx,
        )
        info_str += "</TR>\n"
        info_str += "</TABLE>\n"

        info_str += "<H2>CTLE (+ AMI DFE)</H2>\n"
        info_str += '<TABLE border="1">\n'
        info_str += '<TR align="center">\n'
        info_str += "<TH>Jitter Component</TH><TH>Input (ps)</TH><TH>Output (ps)</TH><TH>Rejection (dB)</TH>\n"
        info_str += "</TR>\n"
        info_str += '<TR align="right">\n'
        info_str += '<TD align="center">ISI</TD><TD>%6.3f</TD><TD>%6.3f</TD><TD>%4.1f</TD>\n' % (
            isi_tx,
            isi_ctle,
            10.0 * safe_log10(isi_rej_ctle),
        )
        info_str += "</TR>\n"
        info_str += '<TR align="right">\n'
        info_str += '<TD align="center">DCD</TD><TD>%6.3f</TD><TD>%6.3f</TD><TD>%4.1f</TD>\n' % (
            dcd_tx,
            dcd_ctle,
            10.0 * safe_log10(dcd_rej_ctle),
        )
        info_str += "</TR>\n"
        info_str += '<TR align="right">\n'
        info_str += '<TD align="center">Pj</TD><TD>%6.3f</TD><TD>%6.3f</TD><TD>%4.1f</TD>\n' % (
            pj_tx,
            pj_ctle,
            10.0 * safe_log10(pj_rej_ctle),
        )
        info_str += "</TR>\n"
        info_str += '<TR align="right">\n'
        info_str += '<TD align="center">Rj</TD><TD>%6.3f</TD><TD>%6.3f</TD><TD>%4.1f</TD>\n' % (
            rj_tx,
            rj_ctle,
            10.0 * safe_log10(rj_rej_ctle),
        )
        info_str += "</TR>\n"
        info_str += "</TABLE>\n"

        info_str += "<H2>DFE</H2>\n"
        info_str += '<TABLE border="1">\n'
        info_str += '<TR align="center">\n'
        info_str += "<TH>Jitter Component</TH><TH>Input (ps)</TH><TH>Output (ps)</TH><TH>Rejection (dB)</TH>\n"
        info_str += "</TR>\n"
        info_str += '<TR align="right">\n'
        info_str += '<TD align="center">ISI</TD><TD>%6.3f</TD><TD>%6.3f</TD><TD>%4.1f</TD>\n' % (
            isi_ctle,
            isi_dfe,
            10.0 * safe_log10(isi_rej_dfe),
        )
        info_str += "</TR>\n"
        info_str += '<TR align="right">\n'
        info_str += '<TD align="center">DCD</TD><TD>%6.3f</TD><TD>%6.3f</TD><TD>%4.1f</TD>\n' % (
            dcd_ctle,
            dcd_dfe,
            10.0 * safe_log10(dcd_rej_dfe),
        )
        info_str += "</TR>\n"
        info_str += '<TR align="right">\n'
        info_str += '<TD align="center">Pj</TD><TD>%6.3f</TD><TD>%6.3f</TD><TD>%4.1f</TD>\n' % (
            pj_ctle,
            pj_dfe,
            10.0 * safe_log10(pj_rej_dfe),
        )
        info_str += "</TR>\n"
        info_str += '<TR align="right">\n'
        info_str += '<TD align="center">Rj</TD><TD>%6.3f</TD><TD>%6.3f</TD><TD>%4.1f</TD>\n' % (
            rj_ctle,
            rj_dfe,
            10.0 * safe_log10(rj_rej_dfe),
        )
        info_str += "</TR>\n"
        info_str += "</TABLE>\n"

        info_str += "<H2>TOTAL</H2>\n"
        info_str += '<TABLE border="1">\n'
        info_str += '<TR align="center">\n'
        info_str += "<TH>Jitter Component</TH><TH>Input (ps)</TH><TH>Output (ps)</TH><TH>Rejection (dB)</TH>\n"
        info_str += "</TR>\n"
        info_str += '<TR align="right">\n'
        info_str += '<TD align="center">ISI</TD><TD>%6.3f</TD><TD>%6.3f</TD><TD>%4.1f</TD>\n' % (
            isi_chnl,
            isi_dfe,
            10.0 * safe_log10(isi_rej_total),
        )
        info_str += "</TR>\n"
        info_str += '<TR align="right">\n'
        info_str += '<TD align="center">DCD</TD><TD>%6.3f</TD><TD>%6.3f</TD><TD>%4.1f</TD>\n' % (
            dcd_chnl,
            dcd_dfe,
            10.0 * safe_log10(dcd_rej_total),
        )
        info_str += "</TR>\n"
        info_str += '<TR align="right">\n'
        info_str += '<TD align="center">Pj</TD><TD>%6.3f</TD><TD>%6.3f</TD><TD>%4.1f</TD>\n' % (
            pj_tx,
            pj_dfe,
            10.0 * safe_log10(pj_rej_total),
        )
        info_str += "</TR>\n"
        info_str += '<TR align="right">\n'
        info_str += '<TD align="center">Rj</TD><TD>%6.3f</TD><TD>%6.3f</TD><TD>%4.1f</TD>\n' % (
            rj_tx,
            rj_dfe,
            10.0 * safe_log10(rj_rej_total),
        )
        info_str += "</TR>\n"
        info_str += "</TABLE>\n"

        return info_str

    def _get_perf_info(self):
        info_str = "<H2>Performance by Component</H2>\n"
        info_str += '  <TABLE border="1">\n'
        info_str += '    <TR align="center">\n'
        info_str += "      <TH>Component</TH><TH>Performance (Msmpls./min.)</TH>\n"
        info_str += "    </TR>\n"
        info_str += '    <TR align="right">\n'
        info_str += f'      <TD align="center">Channel</TD><TD>{self.channel_perf * 6e-05:6.3f}</TD>\n'
        info_str += "    </TR>\n"
        info_str += '    <TR align="right">\n'
        info_str += f'      <TD align="center">Tx Preemphasis</TD><TD>{self.tx_perf * 6e-05:6.3f}</TD>\n'
        info_str += "    </TR>\n"
        info_str += '    <TR align="right">\n'
        info_str += f'      <TD align="center">CTLE</TD><TD>{self.ctle_perf * 6e-05:6.3f}</TD>\n'
        info_str += "    </TR>\n"
        info_str += '    <TR align="right">\n'
        info_str += f'      <TD align="center">FFE</TD><TD>{self.ffe_perf * 6e-05:6.3f}</TD>\n'
        info_str += "    </TR>\n"
        info_str += '    <TR align="right">\n'
        info_str += f'      <TD align="center">DFE</TD><TD>{self.dfe_perf * 6e-05:6.3f}</TD>\n'
        info_str += "    </TR>\n"
        info_str += '    <TR align="right">\n'
        info_str += f'      <TD align="center">Viterbi</TD><TD>{self.viterbi_perf * 6e-05:6.3f}</TD>\n'
        info_str += "    </TR>\n"
        info_str += '    <TR align="right">\n'
        info_str += f'      <TD align="center">Jitter Analysis</TD><TD>{self.jitter_perf * 6e-05:6.3f}</TD>\n'
        info_str += "    </TR>\n"
        info_str += '    <TR align="right">\n'
        info_str += f'      <TD align="center"><strong>TOTAL</strong></TD><TD><strong>{self.total_perf * 60.0e-6:6.3f}</strong></TD>\n'
        info_str += "    </TR>\n"
        info_str += '    <TR align="right">\n'
        info_str += f'      <TD align="center">Plotting</TD><TD>{self.plotting_perf * 6e-05:6.3f}</TD>\n'
        info_str += "    </TR>\n"
        info_str += "  </TABLE>\n"

        return info_str

    def _get_sweep_info(self):
        sweep_results = self.sweep_results

        info_str = "<H2>Sweep Results</H2>\n"
        info_str += '  <TABLE border="1">\n'
        info_str += '    <TR align="center">\n'
        info_str += "      <TH>Pretap</TH><TH>Posttap</TH><TH>Mean(bit errors)</TH><TH>StdDev(bit errors)</TH>\n"
        info_str += "    </TR>\n"

        for item in sweep_results:
            info_str += '    <TR align="center">\n'
            info_str += str(item)
            info_str += "    </TR>\n"

        info_str += "  </TABLE>\n"

        return info_str

    def _get_status_str(self):
        status_str = f"{self.status:20s} | Perf. (Msmpls./min.): {self.total_perf * 60.0e-6:4.1f}"
        dly_str = f"    | ChnlDly (ns): {self.chnl_dly * 1000000000.0:5.3f}"
        err_str = f"    | BitErrs: {int(self.n_errs)}"
        pwr_str = f"    | TxPwr (mW): {self.rel_power * 1e3:3.0f}"
        status_str += dly_str + err_str + pwr_str
        jit_str = "    | Jitter (ps):  ISI=%6.1f  DCD=%6.1f  Pj=%6.1f (%6.1f)  Rj=%6.1f (%6.1f)" % (
            self.isi_dfe * 1.0e12,
            self.dcd_dfe * 1.0e12,
            self.pj_dfe * 1.0e12,
            self.pjDD_dfe * 1.0e12,
            self.rj_dfe * 1.0e12,
            self.rjDD_dfe * 1.0e12,
        )
        status_str += jit_str

        return status_str

    # Changed property handlers.
    def _status_str_changed(self):
        if gDebugStatus:
            print(self.status_str, flush=True)

    def _use_dfe_changed(self, new_value):
        if not new_value:
            for i in range(1, 4):
                self.tx_taps[i].enabled = True
        else:
            for i in range(1, 4):
                self.tx_taps[i].enabled = False

    def _dfe_tap_tuners_changed(self, new_value):
        limits = []
        for tuner in new_value:
            limits.append((tuner.min_val, tuner.max_val))
        self.dfe.limits = limits

    def _rx_n_taps_changed(self, new_value):
        if new_value < 0:
            # self._rx_n_taps_changed(0)
            self.rx_n_taps = 0
            return
        for n, tuner in enumerate(self.ffe_tap_tuners):
            if n >= new_value:
                tuner.enabled = False
            else:
                tuner.enabled = True
        for n, tap in enumerate(self.rx_taps):
            if n >= new_value:
                tap.enabled = False
            else:
                tap.enabled = True
        if self.rx_n_pre >= new_value:
            self.rx_n_pre = max(0, new_value - 1)

    @observe("rx_n_pre")
    def rx_n_pre_changed(self, event):
        """Handle user change to number of Rx FFE pre-cursor taps."""
        old_value = event.old
        new_value = event.new

        def set_tap_attrs(taps):
            for n, tuner in enumerate(taps):
                tuner.pos = n - new_value
                if tuner.pos == 0:
                    tuner.name = "Cursor"
                else:
                    if tuner.pos < 0:
                        pref = "Pre"
                    else:
                        pref = "Post"
                    tuner.name = pref + "-tap" + str(abs(tuner.pos))
                if n >= self.rx_n_taps:
                    tuner.enabled = False
                else:
                    tuner.enabled = True

        n_shift = new_value - old_value
        if n_shift < 0:  # left shift
            n_shift = -n_shift
            rx_taps = self.rx_taps[n_shift:]
            ffe_tap_tuners = self.ffe_tap_tuners[n_shift:]
            for _ in range(n_shift):
                rx_taps.append(deepcopy(self.rx_taps[-1]))
                ffe_tap_tuners.append(deepcopy(self.ffe_tap_tuners[-1]))
        else:  # right shift
            rx_taps = []
            ffe_tap_tuners = []
            for _ in range(n_shift):
                rx_taps.append(deepcopy(self.rx_taps[0]))
                ffe_tap_tuners.append(deepcopy(self.ffe_tap_tuners[0]))
            rx_taps += self.rx_taps[: -n_shift]
            ffe_tap_tuners += self.ffe_tap_tuners[: -n_shift]
        set_tap_attrs(rx_taps)
        set_tap_attrs(ffe_tap_tuners)
        self.rx_taps = rx_taps
        self.ffe_tap_tuners = ffe_tap_tuners

    def _tx_ibis_file_changed(self, new_value):
        self.status = f"Parsing IBIS file: {new_value}"
        dName = ""
        try:
            self.tx_ibis_valid = False
            self.tx_use_ami = False
            self.log(f"Parsing Tx IBIS file, '{new_value}'...")
            ibis = IBISModel(new_value, True, debug=self.debug, gui=self.GUI)
            self.log(f"  Result:\n{ibis.ibis_parsing_errors}")
            self._tx_ibis = ibis
            self.tx_ibis_valid = True
            dName = dirname(new_value)
            if self._tx_ibis.dll_file and self._tx_ibis.ami_file:
                self.tx_dll_file = join(dName, self._tx_ibis.dll_file)
                self.tx_ami_file = join(dName, self._tx_ibis.ami_file)
            else:
                self.tx_dll_file = ""
                self.tx_ami_file = ""
        except Exception as err:  # pylint: disable=broad-exception-caught
            self.status = "IBIS file parsing error!"
            error_message = f"Failed to open and/or parse IBIS file!\n{err}"
            self.log(error_message, alert=True, exception=err)
        self._tx_ibis_dir = dName
        self.status = "Done."

    def _tx_ami_file_changed(self, new_value):
        try:
            self.tx_ami_valid = False
            if new_value:
                self.log(f"Parsing Tx AMI file, '{new_value}'...")
                with open(new_value, mode="r", encoding="utf-8") as pfile:
                    pcfg = AMIParamConfigurator(pfile.read())
                if pcfg.ami_parsing_errors:
                    self.log(f"Non-fatal parsing errors:\n{pcfg.ami_parsing_errors}")
                else:
                    self.log("Success.")
                self.tx_has_getwave = pcfg.fetch_param_val(["Reserved_Parameters", "GetWave_Exists"])
                _tx_returns_impulse = pcfg.fetch_param_val(["Reserved_Parameters", "Init_Returns_Impulse"])
                if not _tx_returns_impulse:
                    self.tx_use_getwave = True
                if pcfg.fetch_param_val(["Reserved_Parameters", "Ts4file"]):
                    self.tx_has_ts4 = True
                else:
                    self.tx_has_ts4 = False
                self._tx_cfg = pcfg
                self.tx_ami_valid = True
        except Exception as err:  # pylint: disable=broad-exception-caught
            error_message = f"Failed to open and/or parse AMI file!\n{err}"
            self.log(error_message, alert=True)
            raise

    def _tx_dll_file_changed(self, new_value):
        try:
            self.tx_dll_valid = False
            if new_value:
                model = AMIModel(str(new_value))
                self._tx_model = model
                self.tx_dll_valid = True
        except Exception as err:  # pylint: disable=broad-exception-caught
            error_message = f"Failed to open DLL/SO file!\n{err}"
            self.log(error_message, alert=True)

    def _rx_ibis_file_changed(self, new_value):
        self.status = f"Parsing IBIS file: {new_value}"
        dName = ""
        try:
            self.rx_ibis_valid = False
            self.rx_use_ami = False
            self.log(f"Parsing Rx IBIS file, '{new_value}'...")
            ibis = IBISModel(new_value, False, self.debug, gui=self.GUI)
            self.log(f"  Result:\n{ibis.ibis_parsing_errors}")
            self._rx_ibis = ibis
            self.rx_ibis_valid = True
            dName = dirname(new_value)
            if self._rx_ibis.dll_file and self._rx_ibis.ami_file:
                self.rx_dll_file = join(dName, self._rx_ibis.dll_file)
                self.rx_ami_file = join(dName, self._rx_ibis.ami_file)
            else:
                self.rx_dll_file = ""
                self.rx_ami_file = ""
        except Exception as err:  # pylint: disable=broad-exception-caught
            self.status = "IBIS file parsing error!"
            error_message = f"Failed to open and/or parse IBIS file!\n{err}"
            self.log(error_message, alert=True)
            raise
        self._rx_ibis_dir = dName
        self.status = "Done."

    def _rx_ami_file_changed(self, new_value):
        try:
            self.rx_ami_valid = False
            if new_value:
                with open(new_value, mode="r", encoding="utf-8") as pfile:
                    pcfg = AMIParamConfigurator(pfile.read())
                self.log(f"Parsing Rx AMI file, '{new_value}'...")
                if pcfg.ami_parsing_errors:
                    self.log(f"Encountered the following errors:\n{pcfg.ami_parsing_errors}")
                else:
                    self.log("Success!")
                self.rx_has_getwave = pcfg.fetch_param_val(["Reserved_Parameters", "GetWave_Exists"])
                _rx_returns_impulse = pcfg.fetch_param_val(["Reserved_Parameters", "Init_Returns_Impulse"])
                if not _rx_returns_impulse:
                    self.rx_use_getwave = True
                if pcfg.fetch_param_val(["Reserved_Parameters", "Ts4file"]):
                    self.rx_has_ts4 = True
                else:
                    self.rx_has_ts4 = False
                self._rx_cfg = pcfg
                self.rx_ami_valid = True
        except Exception as err:  # pylint: disable=broad-exception-caught
            error_message = f"Failed to open and/or parse AMI file!\n{err}"
            self.log(error_message, alert=True)

    def _rx_dll_file_changed(self, new_value):
        try:
            self.rx_dll_valid = False
            if new_value:
                model = AMIModel(str(new_value))
                self._rx_model = model
                self.rx_dll_valid = True
        except Exception as err:  # pylint: disable=broad-exception-caught
            error_message = f"Failed to open DLL/SO file!\n{err}"
            self.log(error_message, alert=True)

    def _rx_use_ami_changed(self, new_value):
        if new_value:
            self._btn_disable_fired()
            self._btn_disable_ffe_fired()

    def check_pat_len(self):
        "Validate chosen pattern length against number of bits being run."
        taps = self.pattern_
        pat_len = 2 * pow(2, max(taps))  # "2 *", to accommodate PAM-4.
        if self.eye_bits < 5 * pat_len:
            self.log("\n".join([
                "Accurate jitter decomposition may not be possible with the current configuration!",
                "Try to keep `EyeBits` > 10 * 2^n, where `n` comes from `PRBS-n`.",]),
                alert=True,
            )

    def check_eye_bits(self):
        "Validate user selected number of eye bits."
        if self.eye_bits > self.nbits:
            self.eye_bits = self.nbits
            self.log("`EyeBits` has been held at `Nbits`.", alert=True)

    def _pattern_changed(self):
        self.check_pat_len()

    def _nbits_changed(self):
        self.check_eye_bits()

    def _eye_bits_changed(self, new_value):
        self.check_eye_bits()
        self.check_pat_len()
        self.trellis_max_x = new_value - 10

    def _f_max_changed(self, new_value):
        fmax = 0.5e-9 / self.t[1]  # Nyquist frequency, given our sampling rate (GHz).
        if new_value > fmax:
            self.f_max = fmax
            self.log("`fMax` has been held at the Nyquist frequency.", alert=True)

<<<<<<< HEAD
    def _trellis_pan_control_changed(self, new_value):
        self.plot_viterbi.components[0].index_range.set_bounds(new_value, new_value + 10)
    
=======
    def _rx_viterbi_fec_changed(self, new_value):
        if new_value:
            self.mod_type = "PAM-4"

>>>>>>> c4c29104
    # This function has been pulled outside of the standard Traits/UI "depends_on / @cached_property" mechanism,
    # in order to more tightly control when it executes. I wasn't able to get truly lazy evaluation, and
    # this was causing noticeable GUI slowdown.
    # pylint: disable=attribute-defined-outside-init
    def calc_chnl_h(self):
        """Calculates the channel impulse response.

        Also sets, in 'self':
         - chnl_dly:
             group delay of channel
         - start_ix:
             first element of trimmed response
         - t_ns_chnl:
             the x-values, in ns, for plotting 'chnl_h'
         - chnl_H:
             channel frequency response
         - chnl_s:
             channel step response
         - chnl_p:
             channel pulse response
        """

        t = self.t  # This time vector has NO relationship to `f`/`w`!
        t_irfft = self.t_irfft  # This time vector IS related to `f`/`w`.
        f = self.f
        w = self.w
        nspui = self.nspui
        impulse_length = self.impulse_length * 1.0e-9
        Rs = self.rs
        Cs = self.cout * 1.0e-12
        RL = self.rin
        Cp = self.cin * 1.0e-12
        # CL = self.cac * 1.0e-6  # pylint: disable=unused-variable

        ts = t[1]
        len_f = len(f)

        # Form the pre-on-die S-parameter 2-port network for the channel.
        if self.use_ch_file:
            ch_s2p_pre = import_channel(self.ch_file, ts, f, renumber=self.renumber)
            self.log(str(ch_s2p_pre))
            H = ch_s2p_pre.s21.s.flatten()
        else:
            # Construct PyBERT default channel model (i.e. - Howard Johnson's UTP model).
            # - Grab model parameters from PyBERT instance.
            l_ch = self.l_ch
            v0 = self.v0 * 3.0e8
            R0 = self.R0
            w0 = self.w0
            Rdc = self.Rdc
            Z0 = self.Z0
            Theta0 = self.Theta0
            # - Calculate propagation constant, characteristic impedance, and transfer function.
            gamma, Zc = calc_gamma(R0, w0, Rdc, Z0, v0, Theta0, w)
            self.Zc = Zc
            H = exp(-l_ch * gamma)  # pylint: disable=invalid-unary-operand-type
            self.H = H
            # - Use the transfer function and characteristic impedance to form "perfectly matched" network.
            tmp = np.array(list(zip(zip(zeros(len_f), H), zip(H, zeros(len_f)))))
            ch_s2p_pre = rf.Network(s=tmp, f=f / 1e9, z0=Zc)
            # - And, finally, renormalize to driver impedance.
            ch_s2p_pre.renormalize(Rs)
        ch_s2p_pre.name = "ch_s2p_pre"
        self.ch_s2p_pre = ch_s2p_pre
        ch_s2p = ch_s2p_pre  # In case neither set of on-die S-parameters is being invoked, below.

        # Augment w/ IBIS-AMI on-die S-parameters, if appropriate.
        def add_ondie_s(s2p, ts4f, isRx=False):
            """Add the effect of on-die S-parameters to channel network.

            Args:
                s2p(skrf.Network): initial 2-port network.
                ts4f(string): on-die S-parameter file name.

            Keyword Args:
                isRx(bool): True when Rx on-die S-params. are being added. (Default = False).

            Returns:
                skrf.Network: Resultant 2-port network.
            """
            ts4N = rf.Network(ts4f)  # Grab the 4-port single-ended on-die network.
            ntwk = sdd_21(ts4N)  # Convert it to a differential, 2-port network.
            # Interpolate to system freqs.
            ntwk2 = ntwk.extrapolate_to_dc().windowed(normalize=False).interpolate(
                s2p.f, coords='polar', bounds_error=False, fill_value='extrapolate')
            if isRx:
                res = s2p**ntwk2
            else:  # Tx
                res = ntwk2**s2p
            return (res, ts4N, ntwk2)

        if self.tx_use_ibis:
            model = self._tx_ibis.model
            Rs = model.zout * 2
            Cs = model.ccomp[0] / 2  # They're in series.
            self.Rs = Rs  # Primarily for debugging.
            self.Cs = Cs
            if self.tx_use_ts4:
                fname = join(self._tx_ibis_dir, self._tx_cfg.fetch_param_val(["Reserved_Parameters", "Ts4file"]))
                ch_s2p, ts4N, ntwk = add_ondie_s(ch_s2p, fname)
                self.ts4N = ts4N
                self.ntwk = ntwk
        if self.rx_use_ibis:
            model = self._rx_ibis.model
            RL = model.zin * 2
            Cp = model.ccomp[0] / 2
            self.RL = RL  # Primarily for debugging.
            self.Cp = Cp
            if self.debug:
                self.log(f"RL: {RL}, Cp: {Cp}")
            if self.rx_use_ts4:
                fname = join(self._rx_ibis_dir, self._rx_cfg.fetch_param_val(["Reserved_Parameters", "Ts4file"]))
                ch_s2p, ts4N, ntwk = add_ondie_s(ch_s2p, fname, isRx=True)
                self.ts4N = ts4N
                self.ntwk = ntwk
        ch_s2p.name = "ch_s2p"
        self.ch_s2p = ch_s2p

        # Calculate channel impulse response.
        Zs = Rs / (1 + 1j * w * Rs * Cs)  # Tx termination impedance
        Zt = RL / (1 + 1j * w * RL * Cp)  # Rx termination impedance
        ch_s2p_term = ch_s2p.copy()
        ch_s2p_term_z0 = ch_s2p.z0.copy()
        ch_s2p_term_z0[:, 0] = Zs
        ch_s2p_term_z0[:, 1] = Zt
        ch_s2p_term.renormalize(ch_s2p_term_z0)
        ch_s2p_term.name = "ch_s2p_term"
        self.ch_s2p_term = ch_s2p_term

        # We take the transfer function, H, to be a ratio of voltages.
        # So, we must normalize our (now generalized) S-parameters.
        chnl_H = ch_s2p_term.s21.s.flatten() * np.sqrt(ch_s2p_term.z0[:, 1] / ch_s2p_term.z0[:, 0])
        if self.use_window:
            chnl_h = irfft(raised_cosine(chnl_H))
        else:
            chnl_h = irfft(chnl_H)
        krnl = interp1d(t_irfft, chnl_h, kind="cubic",
                        bounds_error=False, fill_value=0, assume_sorted=True)
        temp = krnl(t)
        chnl_h = temp * t[1] / t_irfft[1]
        chnl_dly = where(chnl_h == max(chnl_h))[0][0] * ts

        min_len = 20 * nspui
        max_len = 100 * nspui
        if impulse_length:
            min_len = max_len = int(impulse_length / ts)
        chnl_h, start_ix = trim_impulse(chnl_h, min_len=min_len, max_len=max_len,
                                        front_porch=True, kept_energy=0.999)
        krnl = interp1d(t[:len(chnl_h)], chnl_h, kind="cubic",
                        bounds_error=False, fill_value=0, assume_sorted=True)
        chnl_trimmed_H = rfft(krnl(t_irfft)) * t_irfft[1] / t[1]

        chnl_s = chnl_h.cumsum()
        chnl_p = chnl_s - pad(chnl_s[:-nspui], (nspui, 0), "constant", constant_values=(0, 0))  # pylint: disable=invalid-unary-operand-type

        self.chnl_h = chnl_h
        self.len_h = len(chnl_h)
        self.chnl_dly = chnl_dly
        self.chnl_H = chnl_H
        self.chnl_H_raw = H
        self.chnl_trimmed_H = chnl_trimmed_H
        self.start_ix = start_ix
        self.t_ns_chnl = array(t[start_ix: start_ix + len(chnl_h)]) * 1.0e9
        self.chnl_s = chnl_s
        self.chnl_p = chnl_p

        return chnl_h

    def simulate(self, initial_run: bool = False, update_plots: bool = True) -> None:
        """
        Run all queued simulations.

        Keyword Args:
            initial_run: Set to ``True`` only for the first run.
                Default: ``False``
            update_plots: Set to ``False`` for notebook operation.
                Default: ``True``
        """

        # Running the simulation will fill in the required data structure.
        my_run_simulation(self, initial_run=initial_run, update_plots=update_plots)
        # Once the required data structure is filled in, we can create the plots.
        if update_plots:
            make_plots(self, n_dfe_taps=len(self.dfe_tap_tuners))

    def load_configuration(self, filepath: Path):
        """Load in a configuration into pybert.

        Args:
            filepath: A full filepath include the suffix.
        """
        try:
            PyBertCfg.load_from_file(filepath, self)
            self.cfg_file = filepath
            self.status = "Loaded configuration."
        except InvalidFileType:
            self.log("This filetype is not currently supported.")
            raise
        except Exception as err:  # pylint: disable=broad-exception-caught
            self.log("Failed to load configuration. See the console for more detail.")
            self.log(str(err))
            raise

    def save_configuration(self, filepath: Path):
        """Save out a configuration from pybert.

        Args:
            filepath: A full filepath include the suffix.
        """
        try:
            PyBertCfg(self, time.asctime(), VERSION).save(filepath)
            self.cfg_file = filepath
            self.status = "Configuration saved."
        except InvalidFileType:
            self.log("This filetype is not currently supported. Please try again as a yaml file.")
        except Exception as err:  # pylint: disable=broad-exception-caught
            self.log(f"Failed to save configuration:\n\t{err}", alert=True)

    def load_results(self, filepath: Path):
        """Load results from a file into pybert.

        Args:
            filepath: A full filepath include the suffix.
        """
        try:
            PyBertData.load_from_file(filepath, self)
            self.data_file = filepath
            self.status = "Loaded results."
        except Exception as err:  # pylint: disable=broad-exception-caught
            self.log("Failed to load results from file. See the console for more detail.")
            self.log(str(err))

    def save_results(self, filepath: Path):
        """Save the existing results to a pickle file.

        Args:
            filepath: A full filepath include the suffix.
        """
        try:
            PyBertData(self, time.asctime(), VERSION).save(filepath)
            self.data_file = filepath
            self.status = "Saved results."
        except Exception as err:  # pylint: disable=broad-exception-caught
            self.log("Failed to save results to file. See the console for more detail.")
            self.log(str(err))

    def clear_reference_from_plots(self):
        """If any plots have ref in the name, delete them and then regenerate the plots.

        If we don't actually delete any data, skip regenerating the plots.
        """
        atleast_one_reference_removed = False

        for reference_plot in self.plotdata.list_data():
            if "ref" in reference_plot:
                try:
                    atleast_one_reference_removed = True
                    self.plotdata.del_data(reference_plot)
                except KeyError:
                    pass

        if atleast_one_reference_removed:
            make_plots(self, n_dfe_taps=len(self.dfe_tap_tuners))

    def log_information(self):
        """Log the system information."""
        self.log(f"System: {platform.system()} {platform.release()}")
        self.log(f"Python Version: {platform.python_version()}")
        self.log(f"PyBERT Version: {VERSION}")
        self.log(f"PyAMI Version: {PyAMI_VERSION}")
        self.log(f"PyChOpMarg Version: {PyChOpMarg_VERSION}")
        self.log(f"GUI Toolkit: {ETSConfig.toolkit}")
        self.log(f"Kiva Backend: {ETSConfig.kiva_backend}")

    _tx_ibis = Instance(IBISModel)
    _tx_ibis_dir = ""
    _tx_cfg = Instance(AMIParamConfigurator)
    _tx_model = Instance(AMIModel)
    _rx_ibis = Instance(IBISModel)
    _rx_ibis_dir = ""
    _rx_cfg = Instance(AMIParamConfigurator)
    _rx_model = Instance(AMIModel)

    isi_chnl = 0
    dcd_chnl = 0
    pj_chnl = 0
    rj_chnl = 0
    pjDD_chnl = 0
    rjDD_chnl = 0
    isi_tx = 0
    dcd_tx = 0
    pj_tx = 0
    rj_tx = 0
    pjDD_tx = 0
    rjDD_tx = 0
    isi_ctle = 0
    dcd_ctle = 0
    pj_ctle = 0
    rj_ctle = 0
    pjDD_ctle = 0
    rjDD_ctle = 0
    isi_dfe = 0
    dcd_dfe = 0
    pj_dfe = 0
    rj_dfe = 0
    pjDD_dfe = 0
    rjDD_dfe = 0<|MERGE_RESOLUTION|>--- conflicted
+++ resolved
@@ -275,12 +275,9 @@
     rx_use_ibis = Bool(False)  #: (Bool)
     rx_use_viterbi = Bool(False)  #: (Bool)
     rx_viterbi_symbols = Int(4)  #: Number of symbols to track in Viterbi decoder.
-<<<<<<< HEAD
+    rx_viterbi_fec = Bool(False)  #: Use FEC, as opposed to ISI, for Viterbi decoding when True.
     trellis_max_x = Int(10_150)
     trellis_pan_control = Range(low=0, high='trellis_max_x', value=0)
-=======
-    rx_viterbi_fec = Bool(False)  #: Use FEC, as opposed to ISI, for Viterbi decoding when True.
->>>>>>> c4c29104
 
     # - DFE
     sum_ideal = Bool(True)  #: True = use an ideal (i.e. - infinite bandwidth) summing node (Bool).
@@ -375,14 +372,9 @@
     f = Property(Array, depends_on=["f_step", "f_max"])
     w = Property(Array, depends_on=["f"])
     t_irfft = Property(Array, depends_on=["f"])
-<<<<<<< HEAD
-    bits = Property(Array, depends_on=["pattern", "nbits", "mod_type", "run_count"])
-    symbols = Property(Array, depends_on=["bits", "mod_type", "vod"])
     L = Property(Int, depends_on=["mod_type"])
-=======
     bits = Property(Array, depends_on=["pattern", "nbits", "mod_type", "run_count", "rx_use_viterbi", "rx_viterbi_fec"])
     symbols = Property(Array, depends_on=["bits", "vod"])
->>>>>>> c4c29104
     ffe = Property(Array, depends_on=["tx_taps.value", "tx_taps.enabled"])
     rx_ffe = Property(Array, depends_on=["rx_taps.value", "rx_taps.enabled"])
     ui = Property(Float, depends_on=["bit_rate", "mod_type", "rx_use_viterbi", "rx_viterbi_fec"])
@@ -632,36 +624,6 @@
         return eye_uis
 
     @cached_property
-<<<<<<< HEAD
-    def _get_ideal_h(self):
-        """Returns the ideal link impulse response."""
-
-        ui = self.ui.value
-        nspui = self.nspui
-        t = self.t
-        mod_type = self.mod_type[0]
-        ideal_type = self.ideal_type[0]
-
-        t = array(t) - t[-1] / 2.0
-
-        if ideal_type == 0:  # delta
-            ideal_h = zeros(len(t))
-            ideal_h[len(t) / 2] = 1.0
-        elif ideal_type == 1:  # sinc
-            ideal_h = sinc(t / (ui / 2.0))
-        elif ideal_type == 2:  # raised cosine
-            ideal_h = (cos(pi * t / (ui / 2.0)) + 1.0) / 2.0
-            ideal_h = where(t < -ui / 2.0, zeros(len(t)), ideal_h)
-            ideal_h = where(t >  ui / 2.0, zeros(len(t)), ideal_h)
-        else:
-            raise ValueError("PyBERT._get_ideal_h(): ERROR: Unrecognized ideal impulse response type.")
-
-        if mod_type == 1:  # Duo-binary relies upon the total link impulse response to perform the required addition.
-            ideal_h = 0.5 * (ideal_h + pad(ideal_h[:-1 * nspui], (nspui, 0), "constant", constant_values=(0, 0)))
-
-        return ideal_h
-
-    @cached_property
     def _get_L(self):
         """Number of symbols in alphabet."""
 
@@ -676,8 +638,6 @@
                 raise ValueError("Unknown modulation type found!")
 
     @cached_property
-=======
->>>>>>> c4c29104
     def _get_symbols(self):
         """Generate the symbol stream."""
 
@@ -1282,16 +1242,13 @@
             self.f_max = fmax
             self.log("`fMax` has been held at the Nyquist frequency.", alert=True)
 
-<<<<<<< HEAD
     def _trellis_pan_control_changed(self, new_value):
         self.plot_viterbi.components[0].index_range.set_bounds(new_value, new_value + 10)
     
-=======
     def _rx_viterbi_fec_changed(self, new_value):
         if new_value:
             self.mod_type = "PAM-4"
 
->>>>>>> c4c29104
     # This function has been pulled outside of the standard Traits/UI "depends_on / @cached_property" mechanism,
     # in order to more tightly control when it executes. I wasn't able to get truly lazy evaluation, and
     # this was causing noticeable GUI slowdown.
