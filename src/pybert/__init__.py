--- conflicted
+++ resolved
@@ -45,12 +45,7 @@
 
 Copyright (c) 2014 by David Banas; All rights reserved World wide.
 """
-<<<<<<< HEAD
-__version__ = "3.5.7"
-__date__ = "September 25, 2022"
-=======
 __version__ = "3.5.8"
-__date__    = "October 5, 2022"
->>>>>>> 36d4f6a9
+__date__ = "October 5, 2022"
 __authors__ = "David Banas & David Patterson"
 __copy__ = "Copyright (c) 2014 David Banas, 2019 David Patterson"