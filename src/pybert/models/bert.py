--- conflicted
+++ resolved
@@ -66,7 +66,7 @@
 DEBUG           = False
 MIN_BATHTUB_VAL = 1.0e-12
 gFc             = 1.0e6  # Corner frequency of high-pass filter used to model capacitive coupling of periodic noise.
-MIN_VITERBI_PROB = 0.01  # Minimum state probability required, to be included in trellis graph.
+
 
 # pylint: disable=too-many-locals,protected-access,too-many-branches,too-many-statements
 def my_run_simulation(self, initial_run: bool = False, update_plots: bool = True,
@@ -97,10 +97,6 @@
         by the sample interval, or its inverse, because while IBIS-AMI models
         take the impulse response to have units: (V/s), PyBERT uses: (V/sample).
     """
-
-    # TEMP DBG
-    print("bert.my_run_simulation():", flush=True)
-    # END DBG
 
     def _check_sim_status():
         """Checks the status of the simulation thread and if this simulation needs to stop."""
@@ -526,77 +522,6 @@
         dfe_out = dfe_rslts["dfe_out"]
         self.decision_scaler = dfe.decision_scaler
         self.dfe_scalar_values = dbg_dict["scalar_values"]
-<<<<<<< HEAD
-    else:                                              # Process Rx IBIS-AMI GetWave() output.
-        # Process any valid clock times returned by Rx IBIS-AMI model's GetWave() function if apropos.
-        dfe_out = array(ffe_out)  # In this case, `ffe_out` includes the effects of IBIS-AMI DFE.
-        dfe_out.resize(len(t))
-        t_ix = 0
-        _bits_out = []
-        clocks = zeros(len(t))
-        sample_times = []
-        if self.rx_use_clocks and clock_times is not None:
-            for clock_time in clock_times:
-                if clock_time == -1:  # "-1" is used to flag "no more valid clock times".
-                    break
-                sample_time = clock_time + ui / 2  # IBIS-AMI clock times are edge aligned.
-                while t_ix < len(t) and t[t_ix] < sample_time:
-                    t_ix += 1
-                if t_ix >= len(t):
-                    self.log("Went beyond system time vector end searching for next clock time!")
-                    break
-                _, _bits = dfe.decide(ffe_out[t_ix])
-                _bits_out.extend(_bits)
-                clocks[t_ix] = 1
-                sample_times.append(sample_time)
-        # Process any remaining output, using inferred sampling instants.
-        if t_ix < (len(t) - 5 * nspui / 4):
-            # Starting at `nspui/4` handles either case:
-            #   - starting at UI boundary, or
-            #   - starting at last sampling instant.
-            next_sample_ix = t_ix + nspui // 4 + argmax([sum(abs(ffe_out[t_ix + nspui // 4 + k::nspui]))
-                                                         for k in range(nspui)])
-            for t_ix in range(next_sample_ix, len(t), nspui):
-                _, _bits = dfe.decide(ffe_out[t_ix])
-                _bits_out.extend(_bits)
-                clocks[t_ix] = 1
-                sample_times.append(t[t_ix])
-        bits_out = array(_bits_out)
-    if len(bits_out) < nbits:
-        bits_out = pad(bits_out, (nbits - len(bits_out), 0))
-    else:
-        bits_out = bits_out[-nbits:]
-    # start_ix = max(0, len(bits_out) - eye_bits)
-    # end_ix = len(bits_out)
-    # bits_tst = bits_out[start_ix: end_ix]
-    bits_tst = bits_out[-eye_bits:]
-    auto_corr = (
-        1.0 * correlate(bits_tst, bits[-eye_bits:], mode="same") /  # noqa: W504
-        sum(bits[-eye_bits:])
-    )
-    auto_corr = auto_corr[len(auto_corr) // 2:]
-    self.auto_corr = auto_corr
-    bit_dly = where(auto_corr == max(auto_corr))[0][0]
-    print(f"\t`bit_dly`: {bit_dly}", flush=True)
-    bits_ref = bits[-(bit_dly + eye_bits): -bit_dly]
-    # bits_ref = bits[-(bit_dly + eye_bits) + 1: -bit_dly + 1]
-    assert len(bits_ref) == len(bits_tst)
-    # first_ref_bit = nbits - eye_bits - bit_dly
-    # bits_ref = bits[first_ref_bit: first_ref_bit + eye_bits]
-    # first_tst_bit = first_ref_bit + bit_dly
-    # first_tst_bit = nbits - eye_bits
-    # bits_tst = bits_out[first_tst_bit:]
-    # if len(bits_ref) > len(bits_tst):
-    #     bits_ref = bits_ref[: len(bits_tst)]
-    # elif len(bits_tst) > len(bits_ref):
-    #     bits_tst = bits_tst[: len(bits_ref)]
-    bit_errs = where(bits_tst ^ bits_ref)[0]
-    n_errs = len(bit_errs)
-    if n_errs and False:  # pylint: disable=condition-evals-to-constant
-        self.log(f"pybert.models.bert.my_run_simulation(): Bit errors detected at indices: {bit_errs}.")
-    self.bit_errs = n_errs
-=======
->>>>>>> c4c29104
 
     if len(tap_weights) > 0:
         dfe_h = array(
@@ -617,59 +542,6 @@
 
     self.viterbi_perf = 0
     if self.rx_use_viterbi:
-<<<<<<< HEAD
-        self.status = "Running Viterbi..."
-
-        # Grab the needed attributes of the PyBERT instance.
-        L = self.L
-        N = self.rx_viterbi_symbols
-        sigma = self.rn
-
-        # Construct the decoder.
-        pulse_resp_curs_ix = np.argmax(ffe_out_p)
-        pulse_resp_samps = np.array([ffe_out_p[pulse_resp_curs_ix + n * nspui] for n in range(N)])
-        decoder = ViterbiDecoder_ISI(L, N, sigma, pulse_resp_samps)
-
-        # Assemble the (nominally) UI-spaced samples of the Rx FFE output.
-        sig_samps = []
-        # - Avoid exception due to DFE predicting a last sample time beyond system time vector end.
-        # - ("+ 1" ensures correct number of samples in either case.)
-        _sample_times = list(filter(lambda x: x <= t[-1], sample_times[-(eye_uis + 1):]))
-        # - Trap the case of the last one just making it through filtration.
-        _sample_times = _sample_times[:eye_uis]
-        ix = 0
-        for sample_time in _sample_times:
-            while t[ix] < sample_time:
-                ix += 1
-            sig_samps.append(ffe_out[ix])
-        # TEMP DBG
-        print(f"\tNumber of signal samples: {len(sig_samps)}", flush=True)
-        # END DBG
-        self.dbg_dict_viterbi = {}
-        path = decoder.decode(sig_samps, dbg_dict=self.dbg_dict_viterbi)
-        print(f"\tLength of `path`: {len(path)}", flush=True)
-        symbols_viterbi = list(map(lambda ix: decoder.states[ix][0][-1], path))
-        self.pulse_resp_samps = pulse_resp_samps
-        self.sig_samps   = sig_samps
-        self.symbols_viterbi  = symbols_viterbi
-        self.dbg_dict_viterbi["decoder"] = decoder
-        self.dbg_dict_viterbi["path"] = path
-        bits_tst_viterbi = concatenate(list(map(lambda ss: dfe.decide(ss)[1], symbols_viterbi)))
-        if len(bits_ref) > len(bits_tst_viterbi):
-            bits_ref = bits_ref[: len(bits_tst_viterbi)]
-        elif len(bits_tst_viterbi) > len(bits_ref):
-            bits_tst_viterbi = bits_tst_viterbi[: len(bits_ref)]
-        num_viterbi_bits = len(bits_tst_viterbi)
-        bit_errs_viterbi = where(bits_tst_viterbi ^ bits_ref)[0]
-        # TEMP DBG
-        print(f"\tbits_tst_viterbi[-20:]: {bits_tst_viterbi[-20:]}", flush=True)
-        print(f"\tbits_ref[-20:]:         {bits_ref[-20:]}", flush=True)
-        # END DBG
-        self.bit_errs_viterbi = len(bit_errs_viterbi)
-        self.viterbi_errs_ixs = bit_errs_viterbi
-        self.viterbi_perf = num_viterbi_bits * nspb / (clock() - split_time)
-        split_time = clock()
-=======
         dbg_dict_viterbi: Optional[dict[str, Any]] = None
         if self.debug:
             dbg_dict_viterbi = {}
@@ -774,7 +646,6 @@
         self.log(f"pybert.models.bert.my_run_simulation(): Bit errors detected at indices: {bit_errs}.")
     self.bit_errs = bit_errs
     self.n_errs = n_errs
->>>>>>> c4c29104
 
     self.dfe_h = dfe_h
     self.dfe_s = dfe_s
@@ -824,18 +695,18 @@
     len_x_m1 = len(x) - 1
     xing_min_t = (nui - eye_uis) * ui
 
-    def eye_xings(xings: list[float], ofst: float = 0) -> NDArray[float64]:
+    def eye_xings(xings, ofst=0) -> NDArray[float64]:
         """
         Return crossings from that portion of the signal used to generate the eye.
 
         Args:
-            xings: List of crossings.
+            xings([float]): List of crossings.
 
         Keyword Args:
-            ofst: Time offset to be subtracted from all crossings.
+            ofst(float): Time offset to be subtracted from all crossings.
 
         Returns:
-            Selected crossings, offset and eye-start corrected.
+            [float]: Selected crossings, offset and eye-start corrected.
         """
         _xings = array(xings) - ofst
         return _xings[where(_xings > xing_min_t)] - xing_min_t
@@ -1059,18 +930,16 @@
     except Exception as err:  # pylint: disable=broad-exception-caught
         self.log(f"The following error occured, while trying to update the plots:\n{err}")
         self.status = "Exception: plotting"
-        raise
+        # raise
 
 
 # Plot updating
 # pylint: disable=too-many-locals,protected-access,too-many-statements
-# def update_results(self: PyBERT):
 def update_results(self):
-    """
-    Updates all plot data used by GUI.
+    """Updates all plot data used by GUI.
 
     Args:
-        self: Reference to an instance of the *PyBERT* class.
+        self(PyBERT): Reference to an instance of the *PyBERT* class.
     """
 
     # Copy globals into local namespace.
@@ -1282,65 +1151,6 @@
     self.plotdata.set_data("eye_ctle", eye_ctle)
     self.plotdata.set_data("eye_dfe", eye_dfe)
 
-    # Viterbi trellis
-    N_PATHS = 3
-    trellis_path_xs:     list[int]       = []
-    trellis_path_ys:     list[list[int]] = [[], [], []]
-    trellis_state_ys:    list[list[int]] = [[], [], []]
-    trellis_state_probs: list[list[int]] = [[], [], []]
-    if self.rx_use_viterbi:
-        trellis_path_ys     = []
-        trellis_state_ys    = []
-        trellis_state_probs = []
-
-        # Assemble pairs of lists of probabilities and previous states, by trellis column.
-        probss_prevss = list(zip(self.dbg_dict_viterbi["probs"],
-                                 self.dbg_dict_viterbi["prevs"]))
-        probss_prevss.reverse()  # We trace backwards through the trellis.
-        trellis_path_xs = range(len(probss_prevss))
-
-        # TMP DBG
-        print(f"bert.update_results():", flush=True)
-        print(f"\tLength of `probss_prevss: {len(probss_prevss)}", flush=True)
-        # END DBG
-
-        # Start with the most probable final states.
-        prob_prev_pairs = list(enumerate(zip(*(probss_prevss[0]))))  # `enumerate()` provides correct y-index.
-        prob_prev_pairs.sort(key=lambda x: x[1][0], reverse=True)    # Sort on state probability.
-        most_probable_pairs = [x[0] for x in prob_prev_pairs[:N_PATHS]]
-        trellis_path_ys.append(most_probable_pairs)
-
-        # Then, taking the remaining trellis columns one at a time...
-        for probs, prevs in probss_prevss:
-            trellis_path_ys.append([prevs[y] for y in trellis_path_ys[-1]])
-            state_probs: list[tuple[int, float]] = list(enumerate(probs))
-            state_probs.sort(key=lambda x: x[1], reverse=True)   # Sort on state probability.
-            trellis_state_ys.append([x[0] for x in state_probs[:N_PATHS]])
-            trellis_state_probs.append([x[1] for x in state_probs[:N_PATHS]])
-        trellis_path_ys = trellis_path_ys[:-1]  # Trim the extra element.
-
-        # Restore forward order of lists.
-        trellis_path_ys.reverse()
-        trellis_state_ys.reverse()
-        trellis_state_probs.reverse()
-
-        # Transpose the lists, to attain the proper data layout for plotting.
-        trellis_path_ys = list(zip(*trellis_path_ys))
-        trellis_state_ys = list(zip(*trellis_state_ys))
-        trellis_state_probs = list(zip(*trellis_state_probs))
-
-    self.plotdata.set_data("trellis_path_xs", trellis_path_xs)
-    self.plotdata.set_data("trellis_path1_ys", trellis_path_ys[0])
-    self.plotdata.set_data("trellis_path2_ys", trellis_path_ys[1])
-    self.plotdata.set_data("trellis_path3_ys", trellis_path_ys[2])
-    self.plotdata.set_data("trellis_state1_ys", trellis_state_ys[0])
-    self.plotdata.set_data("trellis_state2_ys", trellis_state_ys[1])
-    self.plotdata.set_data("trellis_state3_ys", trellis_state_ys[2])
-    self.plotdata.set_data("trellis_state1_probs", trellis_state_probs[0])
-    self.plotdata.set_data("trellis_state2_probs", trellis_state_probs[1])
-    self.plotdata.set_data("trellis_state3_probs", trellis_state_probs[2])
-    if hasattr(self, "plot_viterbi"):
-        self.plot_viterbi.components[0].value_range.high_setting = self.L ** self.rx_viterbi_symbols - 0.5
 
 def update_eyes(self):
     """Update the heat plots representing the eye diagrams.
