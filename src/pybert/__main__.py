"""Main entry into the PyBERT GUI."""
<<<<<<< HEAD
from pybert.pybert import PyBERT
from pybert.visual.view import traits_view
=======
from pybert.pybert      import PyBERT
from pybert.gui.view import traits_view
>>>>>>> 36d4f6a9


def main():
    thePyBERT = PyBERT()
    thePyBERT.configure_traits(view=traits_view)


if __name__ == "__main__":
    main()<|MERGE_RESOLUTION|>--- conflicted
+++ resolved
@@ -1,11 +1,6 @@
 """Main entry into the PyBERT GUI."""
-<<<<<<< HEAD
+from pybert.gui.view import traits_view
 from pybert.pybert import PyBERT
-from pybert.visual.view import traits_view
-=======
-from pybert.pybert      import PyBERT
-from pybert.gui.view import traits_view
->>>>>>> 36d4f6a9
 
 
 def main():
