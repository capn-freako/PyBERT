"""
Definitions common to all PyBERT modules.

Original author: David Banas <capn.freako@gmail.com>

Original date:   May 13, 2024

Copyright (c) 2024 David Banas; all rights reserved World wide.
"""

from typing import Any, Optional, TypeVar  # , TypeAlias  # pylint: disable=unused-import  # noqa: F401
import numpy as np  # type: ignore  # pylint: disable=unused-import  # noqa: F401
import numpy.typing as npt  # type: ignore

Real = TypeVar('Real', float, float)
Comp = TypeVar('Comp', complex, complex)
Rvec = npt.NDArray[Real]
Cvec = npt.NDArray[Comp]

<<<<<<< HEAD
PI: float = 3.14159265359
TWOPI: float = 2. * PI
=======
PI    = np.pi
TWOPI = 2 * PI
# PI: float = 3.14159265359
# TWOPI: float = 2. * PI
>>>>>>> 2408ca52
<|MERGE_RESOLUTION|>--- conflicted
+++ resolved
@@ -17,12 +17,7 @@
 Rvec = npt.NDArray[Real]
 Cvec = npt.NDArray[Comp]
 
-<<<<<<< HEAD
-PI: float = 3.14159265359
-TWOPI: float = 2. * PI
-=======
 PI    = np.pi
 TWOPI = 2 * PI
 # PI: float = 3.14159265359
-# TWOPI: float = 2. * PI
->>>>>>> 2408ca52
+# TWOPI: float = 2. * PI