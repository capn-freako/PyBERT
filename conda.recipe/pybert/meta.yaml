--- conflicted
+++ resolved
@@ -1,9 +1,5 @@
 {% set name = "pybert" %}
-<<<<<<< HEAD
-{% set version = "3.1.3" %}
-=======
 {% set version = "3.2.0" %}
->>>>>>> f3f97344
 
 package:
   version: '{{ version }}'
