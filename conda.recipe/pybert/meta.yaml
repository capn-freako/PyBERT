{% set name = "pybert" %}
<<<<<<< HEAD
{% set version = "3.4.4" %}
=======
{% set version = "3.4.3rc3" %}
>>>>>>> d5e8d9e7

package:
  version: '{{ version }}'
  name: '{{ name|lower }}'

# source:
#   path: ../../
source:
  git_url: https://github.com/capn-freako/PyBERT.git
  git_rev: {{ version }}
  git_depth: 1 # (Defaults to -1/not shallow)

build:
  # string: a72df0_5
  number: 1
  noarch: "python"
  script: "{{ PYTHON }} -m pip install . --no-deps --ignore-installed -vv "
  entry_points:
    - pybert = pybert.__main__:main

requirements:
  run:
    - python =3.8
    - kiwisolver
    - chaco =5.0.0a
    - pyibis-ami >=3.4.2
    - scikit-rf
    - pyside2
    - pyyaml
    - importlib_resources
  build:
    - python =3.8
    - setuptools
    - kiwisolver
    - chaco =5.0.0a
    - pyibis-ami >=3.4.2
    - scikit-rf
    - pyside2
    - pyyaml
    
test:
  imports:
    - pybert

about:
  dev_url: ''
  description: "===========\nPyBERT\n===========\n\nPyBERT is a serial communication link bit error rate tester simulator with a graphical user interface (GUI).\n\nIt uses the Traits/UI package of the Enthought\
    \ Python Distribution (EPD) <http://www.enthought.com/products/epd.php>,\nas well as the NumPy and SciPy packages.\n\nNotice: Before using this package for any purpose, you MUST read and understand\
    \ the terms put forward in the accompanying \"LICENSE\" file.\n\nDocumentation\n=============\nPyBERT documentation exists in 2 separate forms:\n\n- For developers: pybert/doc/build/html/index.html\n\
    \n- For users:\n\n  - Quick installation instructions at <https://github.com/capn-freako/PyBERT/wiki/instant_gratification>\n  - The 'Help' tab of the PyBERT GUI\n  - The PyBERT FAQ at <https://github.com/capn-freako/PyBERT/wiki/pybert_faq>\n\
    \  - Sending e-mail to David Banas at <capn.freako@gmail.com>\n\nLicense\n=======\n\nCopyright (c) 2014, David Banas\nAll rights reserved World wide.\n\nRedistribution and use in source and binary forms,\
    \ with or without modification, are permitted provided that the following conditions are met:\n\nRedistributions of source code must retain the above copyright notice, this list of conditions and the\
    \ following disclaimer.\nRedistributions in binary form must reproduce the above copyright notice, this list of conditions and the following disclaimer in the documentation and/or other materials provided\
    \ with the distribution.\nTHIS SOFTWARE IS PROVIDED BY THE COPYRIGHT HOLDERS AND CONTRIBUTORS \"AS IS\" AND ANY EXPRESS OR IMPLIED WARRANTIES, INCLUDING, BUT NOT LIMITED TO, THE IMPLIED WARRANTIES OF\
    \ MERCHANTABILITY AND FITNESS FOR A PARTICULAR PURPOSE ARE DISCLAIMED. IN NO EVENT SHALL THE COPYRIGHT HOLDER OR CONTRIBUTORS BE LIABLE FOR ANY DIRECT, INDIRECT, INCIDENTAL, SPECIAL, EXEMPLARY, OR CONSEQUENTIAL\
    \ DAMAGES (INCLUDING, BUT NOT LIMITED TO, PROCUREMENT OF SUBSTITUTE GOODS OR SERVICES; LOSS OF USE, DATA, OR PROFITS; OR BUSINESS INTERRUPTION) HOWEVER CAUSED AND ON ANY THEORY OF LIABILITY, WHETHER\
    \ IN CONTRACT, STRICT LIABILITY, OR TORT (INCLUDING NEGLIGENCE OR OTHERWISE) ARISING IN ANY WAY OUT OF THE USE OF THIS SOFTWARE, EVEN IF ADVISED OF THE POSSIBILITY OF SUCH DAMAGE.\n\nAcknowledgements\n\
    ================\n\nI would like to thank the following individuals, for their contributions to PyBERT:  \n\n- Mark Marlett  \n- Low Kian Seong  \n- Amanda Bukur <amandabukur11@gmail.com>  \n\n"
  license: BSD License
  license_family: BSD
  summary: Serial communication link bit error rate tester simulator, written in Python.
  home: https://github.com/capn-freako/PyBERT/wiki
  license_file: 'LICENSE'
  doc_url: ''

extra:
  recipe-maintainers: 'capn.freako@gmail.com'<|MERGE_RESOLUTION|>--- conflicted
+++ resolved
@@ -1,9 +1,5 @@
 {% set name = "pybert" %}
-<<<<<<< HEAD
 {% set version = "3.4.4" %}
-=======
-{% set version = "3.4.3rc3" %}
->>>>>>> d5e8d9e7
 
 package:
   version: '{{ version }}'
