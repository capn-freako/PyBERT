--- conflicted
+++ resolved
@@ -1,25 +1,13 @@
 repos:
-<<<<<<< HEAD
   # - repo: https://github.com/psf/black
-  #   rev: 23.7.0
+  #   rev: 23.11.0
   #   hooks:
   #     - id: black
   # - repo: https://github.com/pycqa/isort
-  #   rev: 5.12.0
+  #   rev: 5.13.1
   #   hooks:
   #     - id: isort
   #       args: ["--profile", "black", "--filter-files"]
-=======
-  - repo: https://github.com/psf/black
-    rev: 23.11.0
-    hooks:
-      - id: black
-  - repo: https://github.com/pycqa/isort
-    rev: 5.13.1
-    hooks:
-      - id: isort
-        args: ["--profile", "black", "--filter-files"]
->>>>>>> 3ea615f8
   - repo: https://github.com/pre-commit/pre-commit-hooks
     rev: v4.5.0
     hooks:
