repos:
<<<<<<< HEAD
  # - repo: https://github.com/psf/black
  #   rev: 23.7.0
  #   hooks:
  #     - id: black
  # - repo: https://github.com/pycqa/isort
  #   rev: 5.12.0
  #   hooks:
  #     - id: isort
  #       args: ["--profile", "black", "--filter-files"]
=======
  - repo: https://github.com/psf/black
    rev: 23.11.0
    hooks:
      - id: black
  - repo: https://github.com/pycqa/isort
    rev: 5.12.0
    hooks:
      - id: isort
        args: ["--profile", "black", "--filter-files"]
>>>>>>> 75b70a3b
  - repo: https://github.com/pre-commit/pre-commit-hooks
    rev: v4.5.0
    hooks:
      - id: trailing-whitespace
      - id: end-of-file-fixer
      - id: check-added-large-files
      - id: check-ast
      - id: check-json
      - id: check-yaml
        exclude: meta.yaml
      - id: check-merge-conflict
      - id: debug-statements
      - id: mixed-line-ending<|MERGE_RESOLUTION|>--- conflicted
+++ resolved
@@ -1,5 +1,4 @@
 repos:
-<<<<<<< HEAD
   # - repo: https://github.com/psf/black
   #   rev: 23.7.0
   #   hooks:
@@ -9,17 +8,6 @@
   #   hooks:
   #     - id: isort
   #       args: ["--profile", "black", "--filter-files"]
-=======
-  - repo: https://github.com/psf/black
-    rev: 23.11.0
-    hooks:
-      - id: black
-  - repo: https://github.com/pycqa/isort
-    rev: 5.12.0
-    hooks:
-      - id: isort
-        args: ["--profile", "black", "--filter-files"]
->>>>>>> 75b70a3b
   - repo: https://github.com/pre-commit/pre-commit-hooks
     rev: v4.5.0
     hooks:
