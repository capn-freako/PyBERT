--- conflicted
+++ resolved
@@ -8,11 +8,7 @@
 
 setup(
     name='PyBERT',
-<<<<<<< HEAD
-    version='2.2.0',
-=======
     version='2.2.1',
->>>>>>> 3cad2b02
     packages=['pybert',],
     license='BSD',
     description='Serial communication link bit error rate tester simulator, written in Python.',
