"""
Default controller definition for PyBERT class.

Original author: David Banas <capn.freako@gmail.com>
Original date:   August 24, 2014 (Copied from `pybert.py', as part of a major code cleanup.)

Copyright (c) 2014 David Banas; all rights reserved World wide.
"""

from numpy        import sign, sin, pi, array, linspace, float, zeros, ones, repeat, where, diff, log10, correlate
from numpy.random import normal
from numpy.fft    import fft
from scipy.signal import lfilter, iirfilter, freqz, fftconvolve
from dfe          import DFE
from cdr          import CDR
import time
from pylab import *
from pybert_util import *

DEBUG           = False
MIN_BATHTUB_VAL = 1.e-18

gFc     = 1.e6     # Corner frequency of high-pass filter used to model capacitive coupling of periodic noise.

def my_run_sweeps(self):
    """
    Runs the simulation sweeps.

    """

    pretap        = self.pretap
    pretap_sweep  = self.pretap_sweep
    pretap_steps  = self.pretap_steps
    pretap_final  = self.pretap_final
    posttap       = self.posttap
    posttap_sweep = self.posttap_sweep  
    posttap_steps = self.posttap_steps
    posttap_final = self.posttap_final
    posttap2       = self.posttap2
    posttap2_sweep = self.posttap2_sweep  
    posttap2_steps = self.posttap2_steps
    posttap2_final = self.posttap2_final
    posttap3       = self.posttap3
    posttap3_sweep = self.posttap3_sweep  
    posttap3_steps = self.posttap3_steps
    posttap3_final = self.posttap3_final
    sweep_aves    = self.sweep_aves
    do_sweep      = self.do_sweep

    if(do_sweep):
        # Assemble the list of desired values for each sweepable parameter.
        pretap_vals  = [pretap]
        posttap_vals = [posttap]
        posttap2_vals = [posttap2]
        posttap3_vals = [posttap3]
        if(pretap_sweep):
            pretap_step = (pretap_final - pretap) / pretap_steps
            pretap_vals.extend([pretap + (i + 1) * pretap_step for i in range(pretap_steps)])
        if(posttap_sweep):
            posttap_step = (posttap_final - posttap) / posttap_steps
            posttap_vals.extend([posttap + (i + 1) * posttap_step for i in range(posttap_steps)])
        if(posttap2_sweep):
            posttap2_step = (posttap2_final - posttap2) / posttap2_steps
            posttap2_vals.extend([posttap2 + (i + 1) * posttap2_step for i in range(posttap2_steps)])
        if(posttap3_sweep):
            posttap3_step = (posttap3_final - posttap3) / posttap3_steps
            posttap3_vals.extend([posttap3 + (i + 1) * posttap3_step for i in range(posttap3_steps)])

        # Run the sweep, using the lists assembled, above.
        sweeps          = [(pretap_vals[l], posttap_vals[k], posttap2_vals[j], posttap3_vals[i])
                for i in range(len(posttap3_vals))
                for j in range(len(posttap2_vals))
                for k in range(len(posttap_vals))
                for l in range(len(pretap_vals))
                ]
        num_sweeps      = sweep_aves * len(sweeps)
        self.num_sweeps = num_sweeps
        sweep_results   = []
        sweep_num       = 1
        for (pretap_val, posttap_val, posttap2_val, posttap3_val) in sweeps:
            self.pretap    = pretap_val
            self.posttap   = posttap_val
            self.posttap2  = posttap2_val
            self.posttap3  = posttap3_val
            bit_errs       = []
            for i in range(sweep_aves):
                self.sweep_num = sweep_num
                my_run_simulation(self, update_plots=False)
                bit_errs.append(self.bit_errs)
                sweep_num += 1
            sweep_results.append((pretap_val, posttap_val, mean(bit_errs), std(bit_errs)))
        self.sweep_results = sweep_results
    else:
        my_run_simulation(self)

def my_run_simulation(self, initial_run=False, update_plots=True):
    """
    Runs the simulation.

    Inputs:

      - initial_run     If True, don't update the eye diagrams, since they haven't been created, yet.
                        (Optional; default = False.)

    """

    num_sweeps = self.num_sweeps
    sweep_num  = self.sweep_num

    start_time = time.clock()
    self.status = 'Running channel...(sweep %d of %d)' % (sweep_num, num_sweeps)

    # Pull class variables into local storage, performing unit conversion where necessary.
    t               = self.t
    t_ns            = self.t_ns
    f               = self.f
    w               = self.w
    bits            = self.bits
    symbols         = self.symbols
    ffe             = self.ffe
    nbits           = self.nbits
    eye_bits        = self.eye_bits
    nspb            = self.nspb
    rn              = self.rn
    pn_mag          = self.pn_mag
    pn_freq         = self.pn_freq * 1.e6
    Vod             = self.vod
    Rs              = self.rs
    Cs              = self.cout * 1.e-12
    RL              = self.rin
    CL              = self.cac * 1.e-6
    Cp              = self.cin * 1.e-12
    R0              = self.R0
    w0              = self.w0
    Rdc             = self.Rdc
    Z0              = self.Z0
    v0              = self.v0 * 3.e8
    Theta0          = self.Theta0
    l_ch            = self.l_ch
    pretap          = self.pretap
    posttap         = self.posttap
    posttap2        = self.posttap2
    posttap3        = self.posttap3
    pattern_len     = self.pattern_len
    rx_bw           = self.rx_bw * 1.e9
    peak_freq       = self.peak_freq * 1.e9
    peak_mag        = self.peak_mag
    delta_t         = self.delta_t * 1.e-12
    alpha           = self.alpha
    ui              = self.ui * 1.e-12
    n_taps          = self.n_taps
    gain            = self.gain
    n_ave           = self.n_ave
    decision_scaler = self.decision_scaler
    n_lock_ave      = self.n_lock_ave
    rel_lock_tol    = self.rel_lock_tol
    lock_sustain    = self.lock_sustain
    bandwidth       = self.sum_bw * 1.e9
    rel_thresh      = self.thresh
    mod_type        = self.mod_type[0]

    # Calculate misc. values.
    eye_offset = nspb / 2
    fs         = nspb / ui
    Ts         = 1. / fs

    self.Ts   = Ts

    # Correct unit interval for PAM-4 modulation, if necessary.
    nui      = nbits
    eye_uis  = eye_bits
    nspui    = nspb
    mod_type = self.mod_type[0]
    if(mod_type == 2):                           # PAM-4 uses 2 UI per transmitted symbol.
        ui      *= 2.
        nui     /= 2
        eye_uis /= 2
        nspui   *= 2
    self.nspui = nspui

<<<<<<< HEAD
=======
    # Generate the symbol stream.
    bits        = resize(array([0, 1, 1] + [randint(2) for i in range(pattern_len - 3)]), nbits)
    if  (mod_type == 0):                         # NRZ
        symbols = 2 * bits - 1
    elif(mod_type == 1):                         # Duo-binary
        symbols = [bits[0]]
        for bit in bits[1:]:                       # XOR pre-coding prevents infinite error propagation.
            symbols.append(bit ^ symbols[-1])
        symbols = array(symbols) - 0.5
    elif(mod_type == 2):                        # PAM-4
        # Change this:
        # - '00' = -1
        # - '01' = -1/3
        # - '11' = +1/3
        # - '10' = +1
        symbols = array(map(lambda x: (x[0] << 1) + x[1], zip(bits[0::2], bits[1::2]))) * 2./3. - 1.
        symbols = repeat(symbols, 2)
    else:
        raise Exception("ERROR: my_run_simulation(): Unknown modulation type requested!")

>>>>>>> 47b8afed
    # Generate the ideal over-sampled signal.
    x = repeat(symbols, nspb)

    # Find the ideal crossing times, for subsequent jitter analysis of transmitted signal.
    ideal_xings = find_crossings(t, x, decision_scaler, min_delay = ui / 2., mod_type = mod_type)

    self.ideal_signal = x
    self.ideal_xings  = ideal_xings

    # Generate the ideal impulse responses.
    chnl_h  = self.calc_chnl_h()
    ideal_h = sinc((array(t) - t[-1] / 2.) / ui)
    if(mod_type == 1):       # Duo-binary
        ideal_h = ideal_h[nspui:] + ideal_h[:-nspui]
    self.ideal_h = ideal_h
    self.chnl_g  = trim_shift_scale(ideal_h, chnl_h)

    # Calculate the channel output.
    chnl_out  = convolve(x, chnl_h)[:len(x)]

    self.channel_perf = nbits * nspb / (time.clock() - start_time)
    split_time        = time.clock()
    self.status       = 'Running Tx...(sweep %d of %d)' % (sweep_num, num_sweeps)

    # Generate the output from, and the incremental/cumulative impulse/step/frequency responses of, the Tx.
    # - Generate the ideal, post-preemphasis signal.
    # To consider: use 'scipy.interp()'. This is what Mark does, in order to induce jitter in the Tx output.
    ffe_out= convolve(symbols, ffe)[:len(symbols)]
<<<<<<< HEAD

    # Report the average power dissipated in the Tx.
    print "Relative average Tx power dissipation:", mean(ffe_out ** 2)

=======
    rel_power = mean(ffe_out ** 2)
    print "Relative average Tx power dissipation:", rel_power
>>>>>>> 47b8afed
    tx_out = repeat(ffe_out, nspui)                                             # oversampled output
    self.ideal_signal = tx_out

    # - Calculate the responses.
    # - (The Tx is unique in that the calculated responses aren't used to form the output.
    #    This is partly due to the out of order nature in which we combine the Tx and channel,
    #    and partly due to the fact that we're adding noise to the Tx output.)
    tx_h   = concatenate([[x] + list(zeros(nspui - 1)) for x in ffe])
    tx_h.resize(len(chnl_h))
    temp   = tx_h.copy()
    temp.resize(len(w))
    tx_H   = fft(temp)
    # - Generate the uncorrelated periodic noise. (Assume capacitive coupling.)
    #   - Generate the ideal rectangular aggressor waveform.
    pn_period          = 1. / pn_freq
    pn_samps           = int(pn_period / Ts + 0.5)
    pn                 = zeros(pn_samps)
    pn[pn_samps // 2:] = pn_mag
    pn                 = resize(pn, len(tx_out))
    #   - High pass filter it. (Simulating capacitive coupling.)
    (b, a) = iirfilter(2, gFc/(fs/2), btype='highpass')
    pn     = lfilter(b, a, pn)[:len(pn)]
    # - Add the uncorrelated periodic noise to the Tx output.
    tx_out += pn
    # - Convolve w/ channel.
    tx_out_h   = convolve(tx_h, chnl_h)[:len(chnl_h)]
    tx_out_g   = trim_shift_scale(ideal_h, tx_out_h)
    temp       = tx_out_h.copy()
    temp.resize(len(w))
    tx_out_H   = fft(temp)
    rx_in      = convolve(tx_out, chnl_h)[:len(tx_out)]
    # - Add the random noise to the Rx input.
<<<<<<< HEAD
    rx_in     += normal(scale=rn, size=(len(tx_out),))
    self.tx_s      = tx_h.cumsum()
    self.tx_out    = tx_out
    self.rx_in     = rx_in
=======
#    rx_in     += normal(scale=rn, size=(len(tx_out),))

    self.tx_s      = tx_h.cumsum()
    self.tx_out    = rx_in 
>>>>>>> 47b8afed
    self.tx_out_s  = tx_out_h.cumsum()
    self.tx_out_p  = self.tx_out_s[nspui:] - self.tx_out_s[:-nspui] 
    self.tx_H      = tx_H
    self.tx_h      = tx_h * 1.e-9 / Ts
    self.tx_out_H  = tx_out_H
    self.tx_out_h  = tx_out_h * 1.e-9 / Ts
    self.tx_out_g  = tx_out_g * 1.e-9 / Ts

    self.tx_perf   = nbits * nspb / (time.clock() - split_time)
    split_time     = time.clock()
    self.status    = 'Running CTLE...(sweep %d of %d)' % (sweep_num, num_sweeps)

    # Generate the output from, and the incremental/cumulative impulse/step/frequency responses of, the CTLE.
    w_dummy, H      = make_ctle(rx_bw, peak_freq, peak_mag, w)
    ctle_H          = H / abs(H[0])              # Scale to force d.c. component of '1'.
    ctle_h          = real(ifft(ctle_H))[:len(chnl_h)]
    ctle_out        = convolve(rx_in, ctle_h)[:len(tx_out)]
    ctle_out       -= mean(ctle_out)             # Force zero mean.
    if(self.use_agc):                            # Automatic gain control engaged?
        ctle_out   *= 2. * decision_scaler / ctle_out.ptp()
    self.ctle_s     = ctle_h.cumsum()
    ctle_out_h      = convolve(tx_out_h, ctle_h)[:len(tx_out_h)]
    ctle_out_g      = trim_shift_scale(ideal_h, ctle_out_h)
    conv_dly_ix     = where(ctle_out_h == max(ctle_out_h))[0][0]
    conv_dly        = t[conv_dly_ix]
    ctle_out_s      = ctle_out_h.cumsum()
    temp            = ctle_out_h.copy()
    temp.resize(len(w))
    ctle_out_H      = fft(temp)
    # - Store local variables to class instance.
    self.ctle_out_s = ctle_out_s
    self.ctle_out_p = self.ctle_out_s[nspui:] - self.ctle_out_s[:-nspui] 
    self.ctle_H     = ctle_H
    self.ctle_h     = ctle_h * 1.e-9 / Ts
    self.ctle_out_H = ctle_out_H
    self.ctle_out_h = ctle_out_h * 1.e-9 / Ts
    self.ctle_out_g = ctle_out_g * 1.e-9 / Ts
    self.ctle_out   = ctle_out
    self.conv_dly   = conv_dly
    self.conv_dly_ix = conv_dly_ix

    self.ctle_perf  = nbits * nspb / (time.clock() - split_time)
    split_time      = time.clock()
    self.status     = 'Running DFE/CDR...(sweep %d of %d)' % (sweep_num, num_sweeps)

    # Generate the output from, and the incremental/cumulative impulse/step/frequency responses of, the DFE.
    if(self.use_dfe):
        dfe = DFE(n_taps, gain, delta_t, alpha, ui, nspui, decision_scaler, mod_type,
                    n_ave=n_ave, n_lock_ave=n_lock_ave, rel_lock_tol=rel_lock_tol, lock_sustain=lock_sustain,
                    bandwidth=bandwidth, ideal=self.sum_ideal)
    else:
        dfe = DFE(n_taps,   0., delta_t, alpha, ui, nspui, decision_scaler, mod_type,
                    n_ave=n_ave, n_lock_ave=n_lock_ave, rel_lock_tol=rel_lock_tol, lock_sustain=lock_sustain,
                    bandwidth=bandwidth, ideal=True)
    (dfe_out, tap_weights, ui_ests, clocks, lockeds, clock_times, bits_out) = dfe.run(t, ctle_out)
    bits_out = array(bits_out)
    auto_corr       = 1. * correlate(bits_out[(nbits - eye_bits):], bits[(nbits - eye_bits):], mode='same') / sum(bits[(nbits - eye_bits):])
    auto_corr       = auto_corr[len(auto_corr) // 2 :]
    self.auto_corr  = auto_corr
    bit_dly         = where(auto_corr == max(auto_corr))[0][0]
    n_extra         = len(bits) - len(bits_out)
    bit_errs        = where(bits_out[(nbits - eye_bits + bit_dly):] ^ bits[(nbits - eye_bits) : len(bits_out) - bit_dly])[0]
    self.bit_errs   = len(bit_errs)

    dfe_h          = array([1.] + list(zeros(nspb - 1)) + list(concatenate([[-x] + list(zeros(nspb - 1)) for x in tap_weights[-1]])))
    dfe_h.resize(len(ctle_out_h))
    temp           = dfe_h.copy()
    temp.resize(len(w))
    dfe_H          = fft(temp)
    self.dfe_s     = dfe_h.cumsum()
    dfe_out_H      = ctle_out_H * dfe_H
    dfe_out_h      = convolve(ctle_out_h, dfe_h)[:len(ctle_out_h)]
    dfe_out_g      = trim_shift_scale(ideal_h, dfe_out_h)
    self.dfe_out_s = dfe_out_h.cumsum()
    self.dfe_out_p = self.dfe_out_s[nspui:] - self.dfe_out_s[:-nspui] 
    self.dfe_H     = dfe_H
    self.dfe_h     = dfe_h * 1.e-9 / Ts
    self.dfe_out_H = dfe_out_H
    self.dfe_out_h = dfe_out_h * 1.e-9 / Ts
    self.dfe_out_g = dfe_out_g * 1.e-9 / Ts
    self.dfe_out   = dfe_out

    self.dfe_perf  = nbits * nspb / (time.clock() - split_time)
    split_time     = time.clock()
    self.status    = 'Analyzing jitter...(sweep %d of %d)' % (sweep_num, num_sweeps)

    # Analyze the jitter.
    # - channel output
    try:
        actual_xings = find_crossings(t, chnl_out, decision_scaler, mod_type = mod_type)
        (jitter, t_jitter, isi, dcd, pj, rj, jitter_ext, \
            thresh, jitter_spectrum, jitter_ind_spectrum, spectrum_freqs, \
            hist, hist_synth, bin_centers) = calc_jitter(ui, nui, pattern_len, ideal_xings, actual_xings, rel_thresh)
        self.t_jitter                 = t_jitter
        self.isi_chnl                 = isi
        self.dcd_chnl                 = dcd
        self.pj_chnl                  = pj
        self.rj_chnl                  = rj
        self.thresh_chnl              = thresh
        self.jitter_chnl              = hist
        self.jitter_ext_chnl          = hist_synth
        self.jitter_bins              = bin_centers
        self.jitter_spectrum_chnl     = jitter_spectrum
        self.jitter_ind_spectrum_chnl = jitter_ind_spectrum
        self.f_MHz                    = array(spectrum_freqs) * 1.e-6
    except:
        pass
    # - Tx output
    try:
<<<<<<< HEAD
        actual_xings = find_crossings(t, rx_in, decision_scaler, mod_type = mod_type)
=======
        actual_xings = find_crossings(t, rx_in , decision_scaler, mod_type = mod_type)
>>>>>>> 47b8afed
        (jitter, t_jitter, isi, dcd, pj, rj, jitter_ext, \
            thresh, jitter_spectrum, jitter_ind_spectrum, spectrum_freqs, \
            hist, hist_synth, bin_centers) = calc_jitter(ui, nui, pattern_len, ideal_xings, actual_xings, rel_thresh)
        self.isi_tx                 = isi
        self.dcd_tx                 = dcd
        self.pj_tx                  = pj
        self.rj_tx                  = rj
        self.thresh_tx              = thresh
        self.jitter_tx              = hist
        self.jitter_ext_tx          = hist_synth
        self.jitter_spectrum_tx     = jitter_spectrum
        self.jitter_ind_spectrum_tx = jitter_ind_spectrum
    except:
        pass
    # - CTLE output
    try:
        actual_xings = find_crossings(t, ctle_out, decision_scaler, mod_type = mod_type)
        (jitter, t_jitter, isi, dcd, pj, rj, jitter_ext, \
            thresh, jitter_spectrum, jitter_ind_spectrum, spectrum_freqs, \
            hist, hist_synth, bin_centers) = calc_jitter(ui, nui, pattern_len, ideal_xings, actual_xings, rel_thresh)
        self.isi_ctle                 = isi
        self.dcd_ctle                 = dcd
        self.pj_ctle                  = pj
        self.rj_ctle                  = rj
        self.thresh_ctle              = thresh
        self.jitter_ctle              = hist
        self.jitter_ext_ctle          = hist_synth
        self.jitter_spectrum_ctle     = jitter_spectrum
        self.jitter_ind_spectrum_ctle = jitter_ind_spectrum
    except:
        pass
    # - DFE output
    try:
        ignore_until  = (nui - eye_uis) * ui + ui / 2.
        ideal_xings   = array(filter(lambda x: x > ignore_until, list(ideal_xings)))
        min_delay     = ignore_until + conv_dly
        actual_xings  = find_crossings(t, dfe_out, decision_scaler, min_delay = min_delay, mod_type = mod_type, rising_first = False)
        (jitter, t_jitter, isi, dcd, pj, rj, jitter_ext, \
            thresh, jitter_spectrum, jitter_ind_spectrum, spectrum_freqs, \
            hist, hist_synth, bin_centers) = calc_jitter(ui, eye_uis, pattern_len, ideal_xings, actual_xings, rel_thresh)
        self.isi_dfe                 = isi
        self.dcd_dfe                 = dcd
        self.pj_dfe                  = pj
        self.rj_dfe                  = rj
        self.thresh_dfe              = thresh
        self.jitter_dfe              = hist
        self.jitter_ext_dfe          = hist_synth
        self.jitter_spectrum_dfe     = jitter_spectrum
        self.jitter_ind_spectrum_dfe = jitter_ind_spectrum
        self.f_MHz_dfe               = array(spectrum_freqs) * 1.e-6
        skip_factor                  = nbits / eye_bits
        ctle_spec                    = self.jitter_spectrum_ctle
        dfe_spec                     = self.jitter_spectrum_dfe
        ctle_spec_condensed          = array([ctle_spec.take(range(i, i + skip_factor)).mean() for i in range(0, len(ctle_spec), skip_factor)])
        window_width                 = len(dfe_spec) / 10
        self.jitter_rejection_ratio  = zeros(len(dfe_spec))
    except:
        pass

    self.jitter_perf = nbits * nspb / (time.clock() - split_time)
    self.total_perf  = nbits * nspb / (time.clock() - start_time)
    split_time       = time.clock()
    self.status      = 'Updating plots...(sweep %d of %d)' % (sweep_num, num_sweeps)

    # Save local variables to class instance for state preservation, performing unit conversion where necessary.
    self.chnl_out    = chnl_out

    self.adaptation = tap_weights
    self.ui_ests    = array(ui_ests) * 1.e12 # (ps)
    self.clocks     = clocks
    self.lockeds    = lockeds
    self.clock_times = clock_times

    # Update plots.
    if(update_plots):
        update_results(self)
        if(not initial_run):
            update_eyes(self)

    self.plotting_perf = nbits * nspb / (time.clock() - split_time)
    self.status = 'Ready.'

# Plot updating
def update_results(self):
    """Updates all plot data used by GUI."""

    # Copy globals into local namespace.
    ui            = self.ui * 1.e-12
    samps_per_bit = self.nspb
    eye_bits      = self.eye_bits
    num_bits      = self.nbits
    clock_times   = self.clock_times
    f             = self.f
    t_ns          = self.t_ns
    t_ns_chnl     = self.t_ns_chnl
    mod_type      = self.mod_type[0]
    conv_dly_ix   = self.conv_dly_ix

    # Correct for PAM-4, if necessary.
    ignore_until  = (num_bits - eye_bits) * ui
    if(mod_type == 2):
        ui            *= 2.
        samps_per_bit *= 2.

    # Misc.
    f_GHz         = f[:len(f) // 2] / 1.e9
    len_f_GHz     = len(f_GHz)
    self.plotdata.set_data("f_GHz",     f_GHz[1:])
    self.plotdata.set_data("t_ns",      self.t_ns)
    self.plotdata.set_data("t_ns_chnl", self.t_ns_chnl)

    # DFE.
    tap_weights = transpose(array(self.adaptation))
    i = 1
    for tap_weight in tap_weights:
        self.plotdata.set_data("tap%d_weights" % i, tap_weight)
        i += 1
    self.plotdata.set_data("tap_weight_index", range(len(tap_weight)))
    self.plotdata.set_data("dfe_out",  self.dfe_out)
    self.plotdata.set_data("ui_ests",  self.ui_ests)
    self.plotdata.set_data("clocks",   self.clocks)
    self.plotdata.set_data("lockeds",  self.lockeds)

    # EQ Tune
    self.plotdata.set_data('ctle_out_h_tune', self.ctle_out_h_tune)
    self.plotdata.set_data('ctle_out_g_tune', self.ctle_out_g_tune)

    # Impulse responses
    self.plotdata.set_data("chnl_h",     self.chnl_h)
    self.plotdata.set_data("chnl_g",     self.chnl_g)
    self.plotdata.set_data("tx_h",       self.tx_h)
    self.plotdata.set_data("tx_out_h",   self.tx_out_h)
    self.plotdata.set_data("tx_out_g",   self.tx_out_g)
    self.plotdata.set_data("ctle_h",     self.ctle_h)
    self.plotdata.set_data("ctle_out_h", self.ctle_out_h)
    self.plotdata.set_data("ctle_out_g", self.ctle_out_g)
    self.plotdata.set_data("dfe_h",      self.dfe_h)
    self.plotdata.set_data("dfe_out_h",  self.dfe_out_h)
    self.plotdata.set_data("dfe_out_g",  self.dfe_out_g)

    # Step responses
    self.plotdata.set_data("chnl_s",     self.chnl_s)
    self.plotdata.set_data("tx_s",       self.tx_s)
    self.plotdata.set_data("tx_out_s",   self.tx_out_s)
    self.plotdata.set_data("ctle_s",     self.ctle_s)
    self.plotdata.set_data("ctle_out_s", self.ctle_out_s)
    self.plotdata.set_data("dfe_s",      self.dfe_s)
    self.plotdata.set_data("dfe_out_s",  self.dfe_out_s)

    # Pulse responses
    self.plotdata.set_data("chnl_p",     self.chnl_p)
    self.plotdata.set_data("tx_out_p",   self.tx_out_p)
    self.plotdata.set_data("ctle_out_p", self.ctle_out_p)
    self.plotdata.set_data("dfe_out_p",  self.dfe_out_p)

    # Outputs
    self.plotdata.set_data("ideal_signal",   self.ideal_signal)
    self.plotdata.set_data("chnl_out",   self.chnl_out)
    self.plotdata.set_data("tx_out",     self.rx_in)
    self.plotdata.set_data("ctle_out",   self.ctle_out)
    self.plotdata.set_data("dfe_out",    self.dfe_out)
    self.plotdata.set_data("auto_corr",  self.auto_corr)

    # Frequency responses
    self.plotdata.set_data("chnl_H",     20. * log10(abs(self.chnl_H    [1 : len_f_GHz])))
    self.plotdata.set_data("tx_H",       20. * log10(abs(self.tx_H      [1 : len_f_GHz])))
    self.plotdata.set_data("tx_out_H",   20. * log10(abs(self.tx_out_H  [1 : len_f_GHz])))
    self.plotdata.set_data("ctle_H",     20. * log10(abs(self.ctle_H    [1 : len_f_GHz])))
    self.plotdata.set_data("ctle_out_H", 20. * log10(abs(self.ctle_out_H[1 : len_f_GHz])))
    self.plotdata.set_data("dfe_H",      20. * log10(abs(self.dfe_H     [1 : len_f_GHz])))
    self.plotdata.set_data("dfe_out_H",  20. * log10(abs(self.dfe_out_H [1 : len_f_GHz])))

    # Jitter distributions
    jitter_ext_chnl = self.jitter_ext_chnl # These are used, again, in bathtub curve generation, below.
    jitter_ext_tx   = self.jitter_ext_tx
    jitter_ext_ctle = self.jitter_ext_ctle
    jitter_ext_dfe  = self.jitter_ext_dfe
    self.plotdata.set_data("jitter_bins",     array(self.jitter_bins)     * 1.e12)
    self.plotdata.set_data("jitter_chnl",     self.jitter_chnl)
    self.plotdata.set_data("jitter_ext_chnl", jitter_ext_chnl)
    self.plotdata.set_data("jitter_tx",       self.jitter_tx)
    self.plotdata.set_data("jitter_ext_tx",   jitter_ext_tx)
    self.plotdata.set_data("jitter_ctle",     self.jitter_ctle)
    self.plotdata.set_data("jitter_ext_ctle", jitter_ext_ctle)
    self.plotdata.set_data("jitter_dfe",      self.jitter_dfe)
    self.plotdata.set_data("jitter_ext_dfe",  jitter_ext_dfe)

    # Jitter spectrums
    log10_ui = log10(ui)
    self.plotdata.set_data("f_MHz",     self.f_MHz[1:])
    self.plotdata.set_data("f_MHz_dfe", self.f_MHz_dfe[1:])
    self.plotdata.set_data("jitter_spectrum_chnl",     10. * (log10(self.jitter_spectrum_chnl     [1:]) - log10_ui))
    self.plotdata.set_data("jitter_ind_spectrum_chnl", 10. * (log10(self.jitter_ind_spectrum_chnl [1:]) - log10_ui))
    self.plotdata.set_data("thresh_chnl",              10. * (log10(self.thresh_chnl              [1:]) - log10_ui))
    self.plotdata.set_data("jitter_spectrum_tx",       10. * (log10(self.jitter_spectrum_tx       [1:]) - log10_ui))
    self.plotdata.set_data("jitter_ind_spectrum_tx",   10. * (log10(self.jitter_ind_spectrum_tx   [1:]) - log10_ui))
    self.plotdata.set_data("thresh_tx",                10. * (log10(self.thresh_tx                [1:]) - log10_ui))
    self.plotdata.set_data("jitter_spectrum_ctle",     10. * (log10(self.jitter_spectrum_ctle     [1:]) - log10_ui))
    self.plotdata.set_data("jitter_ind_spectrum_ctle", 10. * (log10(self.jitter_ind_spectrum_ctle [1:]) - log10_ui))
    self.plotdata.set_data("thresh_ctle",              10. * (log10(self.thresh_ctle              [1:]) - log10_ui))
    self.plotdata.set_data("jitter_spectrum_dfe",      10. * (log10(self.jitter_spectrum_dfe      [1:]) - log10_ui))
    self.plotdata.set_data("jitter_ind_spectrum_dfe",  10. * (log10(self.jitter_ind_spectrum_dfe  [1:]) - log10_ui))
    self.plotdata.set_data("thresh_dfe",               10. * (log10(self.thresh_dfe               [1:]) - log10_ui))
    self.plotdata.set_data("jitter_rejection_ratio", self.jitter_rejection_ratio[1:])

    # Bathtubs
    half_len = len(jitter_ext_chnl) / 2
    #  - Channel
    bathtub_chnl    = list(cumsum(jitter_ext_chnl[-1 : -(half_len + 1) : -1]))
    bathtub_chnl.reverse()
    bathtub_chnl    = array(bathtub_chnl + list(cumsum(jitter_ext_chnl[:half_len + 1])))
    bathtub_chnl    = where(bathtub_chnl < MIN_BATHTUB_VAL, 0.1 * MIN_BATHTUB_VAL * ones(len(bathtub_chnl)), bathtub_chnl) # To avoid Chaco log scale plot wierdness.
    self.plotdata.set_data("bathtub_chnl", log10(bathtub_chnl))
    #  - Tx
    bathtub_tx    = list(cumsum(jitter_ext_tx[-1 : -(half_len + 1) : -1]))
    bathtub_tx.reverse()
    bathtub_tx    = array(bathtub_tx + list(cumsum(jitter_ext_tx[:half_len + 1])))
    bathtub_tx    = where(bathtub_tx < MIN_BATHTUB_VAL, 0.1 * MIN_BATHTUB_VAL * ones(len(bathtub_tx)), bathtub_tx) # To avoid Chaco log scale plot wierdness.
    self.plotdata.set_data("bathtub_tx", log10(bathtub_tx))
    #  - CTLE
    bathtub_ctle    = list(cumsum(jitter_ext_ctle[-1 : -(half_len + 1) : -1]))
    bathtub_ctle.reverse()
    bathtub_ctle    = array(bathtub_ctle + list(cumsum(jitter_ext_ctle[:half_len + 1])))
    bathtub_ctle    = where(bathtub_ctle < MIN_BATHTUB_VAL, 0.1 * MIN_BATHTUB_VAL * ones(len(bathtub_ctle)), bathtub_ctle) # To avoid Chaco log scale plot wierdness.
    self.plotdata.set_data("bathtub_ctle", log10(bathtub_ctle))
    #  - DFE
    bathtub_dfe    = list(cumsum(jitter_ext_dfe[-1 : -(half_len + 1) : -1]))
    bathtub_dfe.reverse()
    bathtub_dfe    = array(bathtub_dfe + list(cumsum(jitter_ext_dfe[:half_len + 1])))
    bathtub_dfe    = where(bathtub_dfe < MIN_BATHTUB_VAL, 0.1 * MIN_BATHTUB_VAL * ones(len(bathtub_dfe)), bathtub_dfe) # To avoid Chaco log scale plot wierdness.
    self.plotdata.set_data("bathtub_dfe", log10(bathtub_dfe))

    # Eyes
    width    = 2 * samps_per_bit
    xs       = linspace(-ui * 1.e12, ui * 1.e12, width)
    height   = 100
    y_max    = 1.1 * max(abs(array(self.chnl_out)))
    eye_chnl = calc_eye(ui, samps_per_bit, height, self.chnl_out[conv_dly_ix:], y_max)
    y_max    = 1.1 * max(abs(array(self.rx_in)))
    eye_tx   = calc_eye(ui, samps_per_bit, height, self.rx_in[conv_dly_ix:],   y_max)
    y_max    = 1.1 * max(abs(array(self.ctle_out)))
    eye_ctle = calc_eye(ui, samps_per_bit, height, self.ctle_out[conv_dly_ix:], y_max)
    i = 0
    while(clock_times[i] <= ignore_until):
        i += 1
        assert i < len(clock_times), "ERROR: Insufficient coverage in 'clock_times' vector."
    y_max    = 1.1 * max(abs(array(self.dfe_out)))
    eye_dfe  = calc_eye(ui, samps_per_bit, height, self.dfe_out, y_max, clock_times[i:])
    self.plotdata.set_data("eye_index", xs)
    self.plotdata.set_data("eye_chnl",  eye_chnl)
    self.plotdata.set_data("eye_tx",    eye_tx)
    self.plotdata.set_data("eye_ctle",  eye_ctle)
    self.plotdata.set_data("eye_dfe",   eye_dfe)

def update_eyes(self):
    """ Update the heat plots representing the eye diagrams."""

    ui            = self.ui * 1.e-12
    samps_per_bit = self.nspb
    dfe_output    = array(self.dfe_out)
    mod_type      = self.mod_type[0]

    # Correct for PAM-4, if necessary.
    if(mod_type == 2):
        ui            *= 2.
        samps_per_bit *= 2.

    width    = 2 * samps_per_bit
    height   = 100
    xs       = linspace(-ui * 1.e12, ui * 1.e12, width)

    y_max    = 1.1 * max(abs(array(self.chnl_out)))
    ys       = linspace(-y_max, y_max, height)
    self.plots_eye.components[0].components[0].index.set_data(xs, ys)
    self.plots_eye.components[0].x_axis.mapper.range.low = xs[0]
    self.plots_eye.components[0].x_axis.mapper.range.high = xs[-1]
    self.plots_eye.components[0].y_axis.mapper.range.low = ys[0]
    self.plots_eye.components[0].y_axis.mapper.range.high = ys[-1]
    self.plots_eye.components[0].invalidate_draw()

    y_max    = 1.1 * max(abs(array(self.rx_in)))
    ys       = linspace(-y_max, y_max, height)
    self.plots_eye.components[1].components[0].index.set_data(xs, ys)
    self.plots_eye.components[1].x_axis.mapper.range.low = xs[0]
    self.plots_eye.components[1].x_axis.mapper.range.high = xs[-1]
    self.plots_eye.components[1].y_axis.mapper.range.low = ys[0]
    self.plots_eye.components[1].y_axis.mapper.range.high = ys[-1]
    self.plots_eye.components[1].invalidate_draw()

    y_max    = 1.1 * max(abs(array(self.ctle_out)))
    ys       = linspace(-y_max, y_max, height)
    self.plots_eye.components[2].components[0].index.set_data(xs, ys)
    self.plots_eye.components[2].x_axis.mapper.range.low = xs[0]
    self.plots_eye.components[2].x_axis.mapper.range.high = xs[-1]
    self.plots_eye.components[2].y_axis.mapper.range.low = ys[0]
    self.plots_eye.components[2].y_axis.mapper.range.high = ys[-1]
    self.plots_eye.components[2].invalidate_draw()

    y_max    = 1.1 * max(abs(array(self.dfe_out)))
    ys       = linspace(-y_max, y_max, height)
    self.plots_eye.components[3].components[0].index.set_data(xs, ys)
    self.plots_eye.components[3].x_axis.mapper.range.low = xs[0]
    self.plots_eye.components[3].x_axis.mapper.range.high = xs[-1]
    self.plots_eye.components[3].y_axis.mapper.range.low = ys[0]
    self.plots_eye.components[3].y_axis.mapper.range.high = ys[-1]
    self.plots_eye.components[3].invalidate_draw()

    self.plots_eye.request_redraw()
<|MERGE_RESOLUTION|>--- conflicted
+++ resolved
@@ -178,29 +178,6 @@
         nspui   *= 2
     self.nspui = nspui
 
-<<<<<<< HEAD
-=======
-    # Generate the symbol stream.
-    bits        = resize(array([0, 1, 1] + [randint(2) for i in range(pattern_len - 3)]), nbits)
-    if  (mod_type == 0):                         # NRZ
-        symbols = 2 * bits - 1
-    elif(mod_type == 1):                         # Duo-binary
-        symbols = [bits[0]]
-        for bit in bits[1:]:                       # XOR pre-coding prevents infinite error propagation.
-            symbols.append(bit ^ symbols[-1])
-        symbols = array(symbols) - 0.5
-    elif(mod_type == 2):                        # PAM-4
-        # Change this:
-        # - '00' = -1
-        # - '01' = -1/3
-        # - '11' = +1/3
-        # - '10' = +1
-        symbols = array(map(lambda x: (x[0] << 1) + x[1], zip(bits[0::2], bits[1::2]))) * 2./3. - 1.
-        symbols = repeat(symbols, 2)
-    else:
-        raise Exception("ERROR: my_run_simulation(): Unknown modulation type requested!")
-
->>>>>>> 47b8afed
     # Generate the ideal over-sampled signal.
     x = repeat(symbols, nspb)
 
@@ -228,17 +205,9 @@
     # Generate the output from, and the incremental/cumulative impulse/step/frequency responses of, the Tx.
     # - Generate the ideal, post-preemphasis signal.
     # To consider: use 'scipy.interp()'. This is what Mark does, in order to induce jitter in the Tx output.
-    ffe_out= convolve(symbols, ffe)[:len(symbols)]
-<<<<<<< HEAD
-
-    # Report the average power dissipated in the Tx.
-    print "Relative average Tx power dissipation:", mean(ffe_out ** 2)
-
-=======
-    rel_power = mean(ffe_out ** 2)
-    print "Relative average Tx power dissipation:", rel_power
->>>>>>> 47b8afed
-    tx_out = repeat(ffe_out, nspui)                                             # oversampled output
+    ffe_out           = convolve(symbols, ffe)[:len(symbols)]
+    self.rel_power    = mean(ffe_out ** 2)                    # Store the relative average power dissipated in the Tx.
+    tx_out            = repeat(ffe_out, nspui)                # oversampled output
     self.ideal_signal = tx_out
 
     # - Calculate the responses.
@@ -270,17 +239,11 @@
     tx_out_H   = fft(temp)
     rx_in      = convolve(tx_out, chnl_h)[:len(tx_out)]
     # - Add the random noise to the Rx input.
-<<<<<<< HEAD
     rx_in     += normal(scale=rn, size=(len(tx_out),))
+
     self.tx_s      = tx_h.cumsum()
     self.tx_out    = tx_out
     self.rx_in     = rx_in
-=======
-#    rx_in     += normal(scale=rn, size=(len(tx_out),))
-
-    self.tx_s      = tx_h.cumsum()
-    self.tx_out    = rx_in 
->>>>>>> 47b8afed
     self.tx_out_s  = tx_out_h.cumsum()
     self.tx_out_p  = self.tx_out_s[nspui:] - self.tx_out_s[:-nspui] 
     self.tx_H      = tx_H
@@ -390,11 +353,7 @@
         pass
     # - Tx output
     try:
-<<<<<<< HEAD
         actual_xings = find_crossings(t, rx_in, decision_scaler, mod_type = mod_type)
-=======
-        actual_xings = find_crossings(t, rx_in , decision_scaler, mod_type = mod_type)
->>>>>>> 47b8afed
         (jitter, t_jitter, isi, dcd, pj, rj, jitter_ext, \
             thresh, jitter_spectrum, jitter_ind_spectrum, spectrum_freqs, \
             hist, hist_synth, bin_centers) = calc_jitter(ui, nui, pattern_len, ideal_xings, actual_xings, rel_thresh)
