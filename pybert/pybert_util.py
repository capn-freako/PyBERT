"""
General purpose utilities for PyBERT.

Original author: David Banas <capn.freako@gmail.com>
Original date:   September 27, 2014 (Copied from `pybert_cntrl.py'.)

Copyright (c) 2014 David Banas; all rights reserved World wide.
"""

from numpy          import sign, sin, pi, array, linspace, float, zeros, ones, repeat, where, diff, append, pad, real, histogram
from numpy          import log10, sqrt, power, exp, cumsum, mean, power, convolve, correlate, reshape, resize, insert, shape, concatenate
from numpy.random   import normal
from numpy.fft      import fft, ifft
from scipy.signal   import lfilter, iirfilter, invres, freqs, medfilt
from scipy.optimize import minimize, minimize_scalar
from scipy.stats    import norm
from dfe            import DFE
from cdr            import CDR
from pylab          import plot, show, legend

debug          = False
gDebugOptimize = True
gMaxCTLEPeak   = 20          # max. allowed CTLE peaking (dB) (when optimizing, only)

def moving_average(a, n=3) :
    """Calculates a sliding average over the input vector."""

    ret     = cumsum(a, dtype=float)
    ret[n:] = ret[n:] - ret[:-n]
    return insert(ret[n - 1:], 0, ret[n - 1] * ones(n - 1)) / n

def find_crossing_times(t, x, min_delay=0., rising_first=True, min_init_dev=0.1, thresh = 0.):
    """
    Finds the threshold crossing times of the input signal.

    Inputs:

      - t          Vector of sample times. Intervals do NOT need to be uniform.

      - x          Sampled input vector.

      - min_delay  Minimum delay required, before allowing crossings.
                   (Helps avoid false crossings at beginning of signal.)
                   Optional. Default = 0.

      - rising_first When True, start with the first rising edge found.
                     Optional. Default = True.
                     When this option is True, the first rising edge crossing
                     is the first crossing returned. This is the desired
                     behavior for PyBERT, because we always initialize the
                     bit stream with [0, 1, 1], in order to provide a known
                     synchronization point for jitter analysis.

      - min_init_dev The minimum initial deviation from zero, which must
                     be detected, before searching for crossings.
                     Normalized to maximum input signal magnitude.
                     Optional. Default = 0.1.

      - thresh       Vertical crossing threshold.

    Outputs:

      - xings      The crossing times.

    """

    assert len(t) == len(x), "len(t) (%d) and len(x) (%d) need to be the same." % (len(t), len(x))

    t = array(t)
    x = array(x)

    max_mag_x = max(abs(x))
    min_mag_x = min_init_dev * max_mag_x
    i = 0
    while(abs(x[i]) < min_mag_x):
        i += 1
        assert i < len(x), "ERROR: find_crossing_times(): Input signal minimum deviation not detected!"
    x = x[i:] - thresh
    t = t[i:]

    sign_x      = sign(x)
    sign_x      = where(sign_x, sign_x, ones(len(sign_x))) # "0"s can produce duplicate xings.
    diff_sign_x = diff(sign_x)
    xing_ix     = where(diff_sign_x)[0]
    xings       = [t[i] + (t[i + 1] - t[i]) * x[i] / (x[i] - x[i + 1]) for i in xing_ix]

    if(not xings):
        return(array([]))

    min_time = t[0]
    if(min_delay):
        try:
            assert min_delay < t[-1], "Error: min_delay must be less than final time value."
        except:
            print "min_delay:", min_delay, "t[-3:]:", t[-3:]
            raise
        i = 0
        while(i < len(t) and t[i] < min_delay):
            i += 1
        min_time = t[i]

    i = 0
    try:
        while(xings[i] < min_time):
            i += 1
    except:
        print "i:", i, "min_time:", min_time, "xings[i-3:]:", xings[i-3:]
        print "xing_ix:", xing_ix
        raise

    if(rising_first and diff_sign_x[xing_ix[i]] < 0.):
        i += 1

    if(debug):
        print "find_crossing_times(): min_delay:", min_delay, "; first crossing returned:", xings[i], "rising_first:", rising_first

    return array(xings[i:])

def find_crossings(t, x, amplitude, min_delay = 0., rising_first = True, min_init_dev = 0.1, mod_type = 0):
    """
    Finds the crossing times in a signal, according to the modulation type.

    Inputs:

      Required:

      - t:                   The times associated with each signal sample.

      - x:                   The signal samples.

      - amplitude:           The nominal signal amplitude.
                             (Used for determining thresholds, in the case of some modulation types.)

      Optional:

      - min_delay:           The earliest possible sample time we want returned.
                             Default = 0.

      - rising_first         When True, start with the first rising edge found.
                             When this option is True, the first rising edge crossing
                             is the first crossing returned. This is the desired
                             behavior for PyBERT, because we always initialize the
                             bit stream with [0, 1, 1], in order to provide a known
                             synchronization point for jitter analysis.
                             Default = True.

      - min_init_dev         The minimum initial deviation from zero, which must
                             be detected, before searching for crossings.
                             Normalized to maximum input signal magnitude.
                             Default = 0.1.

      - mod_type:            The modulation type. Allowed values are: (Default = 0.)
                               - 0: NRZ
                               - 1: Duo-binary
                               - 2: PAM-4

    Outputs:

      - xings:               The crossing times.

    """

    xings = find_crossing_times(t, x, min_delay = min_delay, rising_first = rising_first, min_init_dev = min_init_dev)
    return array(xings)

def calc_jitter(ui, nui, pattern_len, ideal_xings, actual_xings, rel_thresh=6, num_bins=99, zero_mean=True):
    """
    Calculate the jitter in a set of actual zero crossings, given the ideal crossings and unit interval.

    Inputs:

      - ui               : The nominal unit interval.

      - nui              : The number of unit intervals spanned by the input signal.

      - pattern_len      : The number of unit intervals, before input symbol stream repeats.

      - ideal_xings      : The ideal zero crossing locations of the edges.

      - actual_xings     : The actual zero crossing locations of the edges.

      - rel_thresh       : (optional) The threshold for determining periodic jitter spectral components (sigma).

      - num_bins         : (optional) The number of bins to use, when forming histograms.

      - zero_mean        : (optional) Force the mean jitter to zero, when True.

    Outputs:

      - jitter   : The total jitter.

      - t_jitter : The times (taken from 'ideal_xings') corresponding to the returned jitter values.

      - isi      : The peak to peak jitter due to intersymbol interference.

      - dcd      : The peak to peak jitter due to duty cycle distortion.

      - pj       : The peak to peak jitter due to uncorrelated periodic sources.

      - rj       : The standard deviation of the jitter due to uncorrelated unbounded random sources.

      - tie_ind  : The data independent jitter.

      - thresh   : Threshold for determining periodic components.

      - jitter_spectrum  : The spectral magnitude of the total jitter.

      - tie_ind_spectrum : The spectral magnitude of the data independent jitter.

      - spectrum_freqs   : The frequencies corresponding to the spectrum components.

      - hist        : The histogram of the actual jitter.

      - hist_synth  : The histogram of the extrapolated jitter.

      - bin_centers : The bin center values for both histograms.

    """

    def my_hist(x):
        """
        Calculates the probability mass function (PMF) of the input vector,
        enforcing an output range of [-UI/2, +UI/2], sweeping everything in [-UI, -UI/2] into the first bin,
        and everything in [UI/2, UI] into the last bin.
        """
        hist, bin_edges      = histogram(x, [-ui] + [-ui / 2. + i * ui / (num_bins - 2) for i in range(num_bins - 1)] + [ui])
        bin_centers          = [-ui / 2.] + [mean([bin_edges[i + 1], bin_edges[i + 2]]) for i in range(len(bin_edges) - 3)] + [ui / 2.]
        return (array(map(float, hist)) / sum(hist), bin_centers)

    # Assemble the TIE track.
    jitter   = []
    t_jitter = []
    i        = 0
    ideal_xings  = array(ideal_xings)  - (ideal_xings[0] - ui / 2.)
    if(len(actual_xings)):
        actual_xings = array(actual_xings) - (actual_xings[0] - ideal_xings[0])

    skip_next_ideal_xing = False
    pad_ixs = []
    for ideal_xing in ideal_xings:
        if(skip_next_ideal_xing):
            t_jitter.append(ideal_xing)
            skip_next_ideal_xing = False
            continue
        # Find the closest actual crossing, occuring within [-ui, ui],
        # to the ideal crossing, checking for missing crossings.
        min_t = ideal_xing - ui
        max_t = ideal_xing + ui
        while(i < len(actual_xings) and actual_xings[i] < min_t):
            i += 1
        if(i == len(actual_xings)):              # We've exhausted the list of actual crossings; we're done.
            break
        if(actual_xings[i] > max_t):             # Means the xing we're looking for didn't occur, in the actual signal.
            pad_ixs.append(len(jitter) + 2 * len(pad_ixs))
            skip_next_ideal_xing = True          # If we missed one, we missed two.
        else:
            candidates = []
            j = i
            while(j < len(actual_xings) and actual_xings[j] <= max_t):
                candidates.append(actual_xings[j])
                j += 1
            ties     = array(candidates) - ideal_xing
            tie_mags = abs(ties)
            best_ix  = where(tie_mags == min(tie_mags))[0][0]
            tie      = ties[best_ix]
            jitter.append(tie)
            i += best_ix + 1
        t_jitter.append(ideal_xing)
    jitter  = array(jitter)

    if(debug):
        print "mean(jitter):", mean(jitter)
        print "len(jitter):", len(jitter)

    if(zero_mean):
        jitter -= mean(jitter)

    jitter = list(jitter)
    for pad_ix in pad_ixs:
        jitter.insert(pad_ix, -3. * ui / 4.)         # Pad the jitter w/ alternating +/- 3UI/4. (Will get pulled into [-UI/2, UI/2], later.
        jitter.insert(pad_ix,  3. * ui / 4.)
    jitter = array(jitter)

    # Do the jitter decomposition.
    # - Separate the rising and falling edges, shaped appropriately for averaging over the pattern period.
    xings_per_pattern    = where(ideal_xings >= pattern_len * ui)[0][0]
    fallings_per_pattern = xings_per_pattern // 2
    risings_per_pattern  = xings_per_pattern - fallings_per_pattern
    num_patterns         = nui // pattern_len

    # -- Check and adjust vector lengths, reporting out if any modifications were necessary.
    if(False):
        if(len(jitter) < xings_per_pattern * num_patterns):
            print "Added %d zeros to 'jitter'." % (xings_per_pattern * num_patterns - len(jitter))
            jitter = append(jitter, zeros(xings_per_pattern * num_patterns - len(jitter)))
        try:
            t_jitter = t_jitter[:len(jitter)]
            if(len(jitter) > len(t_jitter)):
                jitter = jitter[:len(t_jitter)]
                print "Had to shorten 'jitter', due to 't_jitter'."
        except:
            print "jitter:", jitter
            raise

    # -- Do the reshaping and check results thoroughly.
    try:
        tie_risings  = jitter.take(range(0, len(jitter), 2))
        tie_fallings = jitter.take(range(1, len(jitter), 2))
        tie_risings.resize (num_patterns * risings_per_pattern)
        tie_fallings.resize(num_patterns * fallings_per_pattern)
        tie_risings  = reshape(tie_risings, (num_patterns, risings_per_pattern))
        tie_fallings = reshape(tie_fallings,(num_patterns, fallings_per_pattern))
    except:
        print "ideal_xings[xings_per_pattern - 1]:", ideal_xings[xings_per_pattern - 1], "ideal_xings[-1]:", ideal_xings[-1]
        print "num_patterns:", num_patterns, "risings_per_pattern:", risings_per_pattern, "fallings_per_pattern:", fallings_per_pattern, "len(jitter):", len(jitter)
        print "nui:", nui, "pattern_len:", pattern_len
        raise

    # - Use averaging to remove the uncorrelated components, before calculating data dependent components.
    tie_risings_ave  = tie_risings.mean(axis=0)
    tie_fallings_ave = tie_fallings.mean(axis=0)
    isi = max(tie_risings_ave.ptp(), tie_fallings_ave.ptp())
    isi = min(isi, ui) # Cap the ISI at the unit interval.
    dcd = abs(mean(tie_risings_ave) - mean(tie_fallings_ave))

    # - Subtract the data dependent jitter from the original TIE track, in order to yield the data independent jitter.
    tie_ave  = sum(zip(tie_risings_ave, tie_fallings_ave), ())
    tie_ave  = resize(tie_ave, len(jitter))
    tie_ind  = jitter - tie_ave

    # - Use spectral analysis to help isolate the periodic components of the data independent jitter.
    # -- Calculate the total jitter spectrum, for display purposes only.
    # --- Make vector uniformly sampled in time, via zero padding where necessary.
    # --- (It's necessary to keep track of those elements in the resultant vector, which aren't paddings; hence, 'valid_ix'.)
    x, valid_ix     = make_uniform(t_jitter, jitter, ui, nui)
    y               = fft(x)
    jitter_spectrum = abs(y[:len(y) / 2]) / sqrt(len(jitter)) # Normalized, in order to make power correct.
    f0              = 1. / (ui * nui)
    spectrum_freqs  = [i * f0 for i in range(len(y) / 2)]

    # -- Use the data independent jitter spectrum for our calculations.
    tie_ind_uniform, valid_ix = make_uniform(t_jitter, tie_ind, ui, nui)

    # --- Normalized, in order to make power correct, since we grab Rj from the freq. domain.
    # --- (I'm using the length of the vector before zero padding, because zero padding doesn't add energy.)
    # --- (This has the effect of making our final Rj estimate more conservative.)
    y        = fft(tie_ind_uniform) / sqrt(len(tie_ind))
    y_mag    = abs(y)
    y_mean   = moving_average(y_mag, n = len(y_mag) / 10)
    y_var    = moving_average((y_mag - y_mean) ** 2, n = len(y_mag) / 10)
    y_sigma  = sqrt(y_var)
    thresh   = y_mean + rel_thresh * y_sigma
    y_per    = where(y_mag > thresh, y,             zeros(len(y)))   # Periodic components are those lying above the threshold.
    y_rnd    = where(y_mag > thresh, zeros(len(y)), y)               # Random components are those lying below.
    y_rnd    = abs(y_rnd)
    rj       = sqrt(mean((y_rnd - mean(y_rnd)) ** 2))
    tie_per  = real(ifft(y_per)).take(valid_ix) * sqrt(len(tie_ind)) # Restoring shape of vector to its original, non-uniformly sampled state.
    pj       = tie_per.ptp()

    # --- Save the spectrum, for display purposes.
    tie_ind_spectrum = y_mag[:len(y_mag) / 2]

    # - Reassemble the jitter, excluding the Rj.
    # -- Here, we see why it was necessary to keep track of the non-padded elements with 'valid_ix':
    # -- It was so that we could add the average and periodic components back together, maintaining correct alignment between them.
    if(len(tie_per) > len(tie_ave)):
        tie_per = tie_per[:len(tie_ave)]
    if(len(tie_per) < len(tie_ave)):
        tie_ave = tie_ave[:len(tie_per)]
    jitter_synth = tie_ave + tie_per

    # - Calculate the histogram of original, for comparison.
    hist,       bin_centers = my_hist(jitter)

    # - Calculate the histogram of everything, except Rj.
    hist_synth, bin_centers = my_hist(jitter_synth)

    # - Extrapolate the tails by convolving w/ complete Gaussian.
    rv         = norm(loc = 0., scale = rj)
    rj_pdf     = rv.pdf(bin_centers)
    rj_pmf     = (rj_pdf / sum(rj_pdf))
    hist_synth = convolve(hist_synth, rj_pmf)
    tail_len   = (len(bin_centers) - 1) / 2
    hist_synth = [sum(hist_synth[: tail_len + 1])] + list(hist_synth[tail_len + 1 : len(hist_synth) - tail_len - 1]) + [sum(hist_synth[len(hist_synth) - tail_len - 1 :])]

    return (jitter, t_jitter, isi, dcd, pj, rj, tie_ind,
            thresh[:len(thresh) / 2], jitter_spectrum, tie_ind_spectrum, spectrum_freqs,
            hist, hist_synth, bin_centers)

def make_uniform(t, jitter, ui, nbits):
    """
    Make the jitter vector uniformly sampled in time, by zero-filling where necessary.

    The trick, here, is creating a uniformly sampled input vector for the FFT operation,
    since the jitter samples are almost certainly not uniformly sampled.
    We do this by simply zero padding the missing samples.

    Inputs:

    - t      : The sample times for the 'jitter' vector.

    - jitter : The input jitter samples.

    - ui     : The nominal unit interval.

    - nbits  : The desired number of unit intervals, in the time domain.

    Output:

    - y      : The uniformly sampled, zero padded jitter vector.

    - y_ix   : The indices where y is valid (i.e. - not zero padded).

    """

    if(len(t) < len(jitter)):
        jitter = jitter[:len(t)]

    run_lengths    = map(int, diff(t) / ui + 0.5)
    valid_ix       = [0] + list(cumsum(run_lengths))
    valid_ix       = filter(lambda x: x < nbits, valid_ix)
    missing        = where(array(run_lengths) > 1)[0]
    num_insertions = 0
    jitter         = list(jitter) # Because we use 'insert'.

    for i in missing:
        for j in range(run_lengths[i] - 1):
            jitter.insert(i + 1 + num_insertions, 0.)
            num_insertions += 1

    if(len(jitter) < nbits):
        jitter.extend([0.] * (nbits - len(jitter)))
    if(len(jitter) > nbits):
        jitter = jitter[:nbits]

    return jitter, valid_ix

def calc_gamma(R0, w0, Rdc, Z0, v0, Theta0, ws):
    """
    Calculates propagation constant from cross-sectional parameters.

    The formula's applied are taken from Howard Johnson's "Metallic Transmission Model"
    (See "High Speed Signal Propagation", Sec. 3.1.)

    Inputs:
      - R0          skin effect resistance (Ohms/m)
      - w0          cross-over freq.
      - Rdc         d.c. resistance (Ohms/m)
      - Z0          characteristic impedance in LC region (Ohms)
      - v0          propagation velocity (m/s)
      - Theta0      loss tangent
      - ws          frequency sample points vector

    Outputs:
      - gamma       frequency dependent propagation constant
      - Zc          frequency dependent characteristic impedance
    """

    w = array(ws).copy()

    # Guard against /0.
    if(w[0] == 0):
        w[0] = 1.e-12

    Rac   = R0 * sqrt(2 * 1j * w / w0)                        # AC resistance vector
    R     = sqrt(power(Rdc, 2) + power(Rac, 2))               # total resistance vector
    L0    = Z0 / v0                                           # "external" inductance per unit length (H/m)
    C0    = 1. / (Z0 * v0)                                    # nominal capacitance per unit length (F/m)
    C     = C0 * power((1j * w / w0), (-2. * Theta0 / pi))    # complex capacitance per unit length (F/m)
    gamma = sqrt((1j * w * L0 + R) * (1j * w * C))            # propagation constant (nepers/m)
    Zc    = sqrt((1j * w * L0 + R) / (1j * w * C))            # characteristic impedance (Ohms)

    return (gamma, Zc)

def calc_G(H, Rs, Cs, Zc, RL, Cp, CL, ws):
    """
    Calculates fully loaded transfer function of complete channel.

    Inputs:
      - H     unloaded transfer function of interconnect
      - Rs    source series resistance
      - Cs    source parallel (parasitic) capacitance
      - Zc    frequency dependent characteristic impedance of the interconnect
      - RL    load resistance (differential)
      - Cp    load parallel (parasitic) capacitance (single ended)
      - CL    load series (d.c. blocking) capacitance (single ended)
      - ws    frequency sample points vector

    Outputs:
      - G     frequency dependent transfer function of channel
    """

    w = array(ws).copy()

    # Guard against /0.
    if(w[0] == 0):
        w[0] = 1.e-12

    # Impedance looking back into the Tx output is a simple parallel RC network.
    Zs = Rs / (1. + 1j * w * Rs * Cs)
    # Rx load impedance is 2 series, a.c.-coupling capacitors, in series w/ parallel comb. of Rterm & parasitic cap.
    # (The two parasitic capacitances are in series.)
    ZL = 2. * 1. / (1j * w * CL) + RL / (1. + 1j * w * RL * Cp / 2)
    # Admittance into the interconnect is (Cs || Zc) / (Rs + (Cs || Zc)).
    Cs_par_Zc = Zc / (1. + 1j * w * Zc * Cs)
    A         = Cs_par_Zc / (Rs + Cs_par_Zc)
    # Reflection coefficient at Rx:
    R1        = (ZL - Zc) / (ZL + Zc)
    # Reflection coefficient at Tx:
    R2        = (Zs - Zc) / (Zs + Zc)
    # Fully loaded channel transfer function:
    G = A * H * (1 + R1) / (1 - R1 * R2 * H**2)
    G = G * (((RL/(1j*w*Cp/2))/(RL + 1/(1j*w*Cp/2))) / ZL) # Corrected for divider action.
                                                           # (i.e. - We're interested in what appears across RL.)
    return G

def calc_eye(ui, samps_per_ui, height, ys, y_max, clock_times=None):
    """
    Calculates the "eye" diagram of the input signal vector.

    Inputs:
      - ui             unit interval (s)
      - samps_per_ui   # of samples per unit interval
      - height         height of output image data array
      - ys             signal vector of interest
      - y_max          max. +/- vertical extremity of plot
      - clock_times    (optional)
                       vector of clock times to use for eye centers.
                       If not provided, just use mean zero-crossing and
                       assume constant UI and no phase jumps.
                       (This allows the same function to be used for
                       eye diagram creation,
                       for both pre and post-CDR signals.)

    Outputs:
      - img_array      The "heat map" representing the eye diagram.
                       Each grid location contains a value indicating
                       the number of times the signal passed through
                       that location.

    """

    # List/array necessities.
    ys = array(ys)

    # Intermediate variable calculation.
    tsamp = ui / samps_per_ui

    # Adjust the scaling.
    width    = 2 * samps_per_ui
    y_scale  = height / (2 * y_max)          # (pixels/V)
    y_offset = height / 2                    # (pixels)

    # Generate the "heat" picture array.
    img_array = zeros([height, width])
    if(clock_times):
        for clock_time in clock_times:
            start_time = clock_time - ui
            stop_time  = clock_time + ui
            start_ix   = int(start_time / tsamp)
            if(start_ix + 2 * samps_per_ui > len(ys)):
                break
            interp_fac = (start_time - start_ix * tsamp) / tsamp
            last_y     = ys[start_ix]
            i = 0
            for (samp1, samp2) in zip(ys[start_ix : start_ix + 2 * samps_per_ui],
                                      ys[start_ix + 1 : start_ix + 1 + 2 * samps_per_ui]):
                y = samp1 + (samp2 - samp1) * interp_fac
                img_array[int(y * y_scale + 0.5) + y_offset, i] += 1
                last_y = y
                i += 1
    else:
        start_ix      = where(diff(sign(ys)))[0][0] + samps_per_ui // 2 
        last_start_ix = len(ys) - 2 * samps_per_ui
        while(start_ix < last_start_ix):
            i = 0
            for y in ys[start_ix : start_ix + 2 * samps_per_ui]:
                img_array[int(y * y_scale + 0.5) + y_offset, i] += 1
                i += 1
            start_ix += samps_per_ui

    return img_array

def make_ctle(rx_bw, peak_freq, peak_mag, w, dc_offset=0):
    """
    Generate the frequency response of a continuous time linear
    equalizer (CTLE), given the:

    - signal path bandwidth,
    - peaking specification, and
    - list of frequencies of interest.

    We use the 'invres()' function from scipy.signal, as it suggests
    itself as a natural approach, given our chosen use model of having
    the user provide the peaking frequency and degree of peaking.

    That is, we define our desired frequency response using one zero
    and two poles, where:

    - The pole locations are equal to:
       - the signal path natural bandwidth, and
       - the user specified peaking frequency.

    - The zero location is chosen, so as to provide the desired degree
      of peaking.

    Inputs:

      - rx_bw        The natural (or, unequalized) signal path bandwidth (Hz).

      - peak_freq    The location of the desired peak in the frequency
                     response (Hz).

      - peak_mag     The desired relative magnitude of the peak (dB). (mag(H(0)) = 1)

      - w            The list of frequencies of interest (rads./s).

      - dc_offset    The d.c. offset of the CTLE gain curve (dB).

    Outputs:

      - w, H         The resultant complex frequency response, at the
                     given frequencies.

    """

    p2   = -2. * pi * rx_bw
    p1   = -2. * pi * peak_freq
    z    = p1 / pow(10., peak_mag / 20.)
    if(p2 != p1):
        r1   = (z - p1) / (p2 - p1)
        r2   = 1 - r1
    else:
        r1   = -1.
        r2   = z - p1
    b, a = invres([r1, r2], [p1, p2], [])

    w, H = freqs(b, a, w)
<<<<<<< HEAD
    H   /= abs(H[0])  # Enforce unity d.c. response.
=======
    H   *= pow(10., dc_offset / 20.) / abs(H[0])  # Enforce d.c. offset.
>>>>>>> b647ebd8

    return (w, H)

def trim_impulse(g, Ts=0, chnl_dly=0, min_len=0, max_len=1000000):
    """
    Trim impulse response, for more useful display, by:
      - eliminating 90% of the overall delay from the beginning, and
      - clipping off the tail, after 99.8% of the total power has been captured.
        (Using 99.9% was causing problems; I don't know why.)

    Inputs:
    
      - g         impulse response

      - Ts        (optional) sample interval (same units as 'chnl_dly')

      - chnl_dly  (optional) channel delay

      - min_len   (optional) minimum length of returned vector

      - max_len   (optional) maximum length of returned vector

    Outputs:
    
      - g_trim    trimmed impulse response

      - start_ix  index of first returned sample

    """

    g         = array(g)
    g        -= g[0]

    if(Ts and chnl_dly):
        start_ix  = int(0.9 * chnl_dly / Ts)
    else:
        min_mag = 0.01 * max(abs(g))
        i = 0
        while(abs(g[i]) < min_mag):
            i += 1
        start_ix = max(0, min(i - 10, int(0.9 * i)))

    Pt        = 0.998 * sum(g[start_ix:] ** 2)
    i         = start_ix
    P         = 0
    while(P < Pt):
        P += g[i] ** 2
        i += 1

    vec_len = i - start_ix
    if(vec_len < min_len):
        i = min(len(g), start_ix + min_len)
    if(vec_len > max_len):
        i = start_ix + max_len

    return (g[start_ix : i], start_ix)

def import_qucs_csv(filename, sample_per):
    """ Read in a CSV waveform file exported by QUCS,
        resampling as appropriate, via linear interpolation.

        Inputs:
        - filename:   Name of waveform file to read in.
        - sample_per: New sample interval

        Outputs:
        - res:        Resampled waveform.
    """

    # Read in original data from file.
    ts = []
    xs = []
    with open(filename, mode='rU') as csv_file:
        for line in csv_file:
            try:
                tmp = map(float, concatenate(map(lambda s: s.split(','), line.split(';'))))
            except:
                continue
            ts.append(tmp[0])
            xs.append(tmp[1])

    # Resample data, using linear interpolation.
    tmax = ts[-1]
    res  = []
    t    = 0.0
    i    = 0
    while(t < tmax):
        while(ts[i] <= t):
            i = i + 1
        res.append(xs[i - 1] + (xs[i] - xs[i - 1]) * (t - ts[i - 1]) / (ts[i] - ts[i - 1]))
        t += sample_per

    return array(res)

def trim_shift_scale(ideal_h, actual_h, use_corr = False):
    """
    Trims, shifts, and scales an ideal impulse response, to match the
    length, position, and magnitude of an actual impulse response, so
    that they can be more readily manipulated as a pair by certain
    NumPy/SciPy routines.

    ToDo:
    - Add some checking, re: vector lengths. (Actual should be quite shorter than ideal.)
      Currently, this routine is fairly fragile; sending in ideal and actual
      with same lengths, for instance will wreak havoc.

    """

    if(use_corr):
        corr_res = correlate(ideal_h, actual_h, mode='valid')
        corr_res = where(corr_res < 0., zeros(len(corr_res)), corr_res)
        offset   = int(sum([i * corr_res[i] ** 2 for i in range(len(corr_res))]) / sum(corr_res ** 2))
    else:
        offset   = mean(where(ideal_h == max(ideal_h))[0]) - mean(where(actual_h == max(actual_h))[0])

    if(False):
        print "len(ideal_h):", len(ideal_h), "len(actual_h):", len(actual_h)
        print "offset:", offset
        plot(ideal_h,  label='Ideal')
        plot(actual_h, label='Actual')
        plot(corr_res, label='Correlation')
        legend()
        show()

    res = ideal_h[offset:].copy()
    res.resize(len(actual_h))                    # Clips, if too long; pads w/ zeros, if too short.
    return res * max(actual_h) / max(res)

def calc_cost(actual_h, ideal_h, nspui, use_pulse):
    """
    Calculates the cost function for link equalization optimization.

    Inputs:

      - actual_h   actual impulse response

      - ideal_h    ideal impulse response

      - nspui      number of samples per unit interval

      - use_pulse  Boolean flag; use pulse response when true.

    Outputs:

      - cost        cost function value

      - ideal_resp  ideal response function

      - actual_resp actual response function

    """

    # Calculate the cost function.
    if(use_pulse):
        ideal_h  = trim_shift_scale(ideal_h, actual_h, use_corr = False)
        actual_s = actual_h.cumsum()
        actual   = actual_s - pad(actual_s[:-nspui], (nspui,0), 'constant', constant_values=(0,0))
        ideal_s  = ideal_h.cumsum()
        ideal    = ideal_s - pad(ideal_s[:-nspui], (nspui,0), 'constant', constant_values=(0,0))
        assert max(ideal) == max(abs(ideal)), "pybert_util.calc_cost(): ERROR: Ideal response peak is negative!"
        min_thresh   = 0.01 * max(ideal)
        pulse_center = int(sum([i * ideal[i] ** 2 for i in range(len(ideal))]) / sum(ideal ** 2))
        i = pulse_center
        while(i > 0 and ideal[i] > min_thresh):
            i -= 1
        pulse_left = i
        i = pulse_center
        while(i < len(ideal) and ideal[i] > min_thresh):
            i += 1
        pulse_right = i
        pwr_outside = sum(actual[:pulse_left + 1] ** 2) + sum(actual[pulse_right:] ** 2) 
        pwr_inside  = sum(actual[pulse_left + 1 : pulse_right] ** 2)
        cost        = pwr_outside / pwr_inside
    else:
        ideal_h  = trim_shift_scale(ideal_h, actual_h, use_corr = True)
        actual   = actual_h
        ideal    = ideal_h
        cost     = sum((actual - ideal) ** 2)

    return cost, ideal, actual

def lfsr_bits(taps, seed):
    """
    """

    val      = int(seed)
    num_taps = max(taps)
    mask     = (1 << num_taps) - 1

    while(True):
        xor_res = reduce(lambda x, b: x ^ b, [bool(val & (1 << (tap - 1))) for tap in taps])
        val     = (val << 1) & mask  # Just to keep 'val' from growing without bound.
        if(xor_res):
            val += 1
        yield(val & 1)

def safe_log10(x):
    "Guards against pesky 'Divide by 0' error messages."

    if hasattr(x, "__len__"):
        x = where(x == 0, 1.e-20 * ones(len(x)), x)
    else:
        if(x == 0):
            x = 1.e-20

    return log10(x)
<|MERGE_RESOLUTION|>--- conflicted
+++ resolved
@@ -636,11 +636,7 @@
     b, a = invres([r1, r2], [p1, p2], [])
 
     w, H = freqs(b, a, w)
-<<<<<<< HEAD
-    H   /= abs(H[0])  # Enforce unity d.c. response.
-=======
     H   *= pow(10., dc_offset / 20.) / abs(H[0])  # Enforce d.c. offset.
->>>>>>> b647ebd8
 
     return (w, H)
 
