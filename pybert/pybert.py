#! /usr/bin/env python

"""
Bit error rate tester (BERT) simulator, written in Python.

Original Author: David Banas <capn.freako@gmail.com>

Original Date:   17 June 2014

Testing by: Mark Marlett <mark.marlett@gmail.com>

This Python script provides a GUI interface to a BERT simulator, which
can be used to explore the concepts of serial communication link design.

Copyright (c) 2014 by David Banas; All rights reserved World wide.
"""
# from traits.trait_base import ETSConfig
# ETSConfig.toolkit = "qt4"
# ETSConfig.toolkit = "wx"

from datetime import datetime
from threading import Event, Thread
from time import sleep

from math import isnan

from chaco.api import ArrayPlotData, GridPlotContainer
import numpy as np
from numpy import array, convolve, cos, diff, exp, ones, pad, pi, real, resize, sinc, where, zeros
from numpy.fft import fft, ifft
from numpy.random import randint
from scipy.optimize import minimize, minimize_scalar
from traits.api import (
    HTML,
    Array,
    Bool,
    Button,
    Enum,
    File,
    Float,
    HasTraits,
    Instance,
    Int,
    List,
    Property,
    Range,
    String,
    cached_property,
    Trait,
)
from traitsui.message import message

from pyibisami.ami_parse import AMIParamConfigurator
from pyibisami.ami_model import AMIModel

from pybert import __version__ as VERSION
from pybert import __date__ as DATE
from pybert import __authors__ as AUTHORS
from pybert import __copy__ as COPY

from pybert.pybert_cntrl import my_run_simulation
from pybert.pybert_help import help_str
from pybert.pybert_plot import make_plots
from pybert.pybert_util import (
    calc_G,
    calc_gamma,
    import_channel,
    lfsr_bits,
    make_ctle,
    pulse_center,
    safe_log10,
    trim_impulse,
    draw_channel,
<<<<<<< HEAD
=======
    submodules,
>>>>>>> 1d9df309
)
from pybert.pybert_view import MyView

import pybert.solvers

gDebugStatus = False
gDebugOptimize = False
gMaxCTLEPeak = 20.0  # max. allowed CTLE peaking (dB) (when optimizing, only)
gMaxCTLEFreq = 20.0  # max. allowed CTLE peak frequency (GHz) (when optimizing, only)

# Default model parameters - Modify these to customize the default simulation.
# - Simulation Control
gBitRate = 10  # (Gbps)
gNbits = 8000  # number of bits to run
gPatLen = 127  # repeating bit pattern length
gNspb = 32  # samples per bit
gNumAve = 1  # Number of bit error samples to average, when sweeping.
# - Channel Control
#     - parameters for Howard Johnson's "Metallic Transmission Model"
#     - (See "High Speed Signal Propagation", Sec. 3.1.)
#     - ToDo: These are the values for 24 guage twisted copper pair; need to add other options.
gRdc = 0.1876  # Ohms/m
gw0 = 10.0e6  # 10 MHz is recommended in Ch. 8 of his second book, in which UTP is described in detail.
gR0 = 1.452  # skin-effect resistance (Ohms/m)
gTheta0 = 0.02  # loss tangent
gZ0 = 100.0  # characteristic impedance in LC region (Ohms)
gv0 = 0.67  # relative propagation velocity (c)
gl_ch = 1.0  # cable length (m)
gRn = (
    0.001
)  # standard deviation of Gaussian random noise (V) (Applied at end of channel, so as to appear white to Rx.)
# - Tx
gVod = 1.0  # output drive strength (Vp)
gRs = 100  # differential source impedance (Ohms)
gCout = 0.50  # parasitic output capacitance (pF) (Assumed to exist at both 'P' and 'N' nodes.)
gPnMag = 0.001  # magnitude of periodic noise (V)
gPnFreq = 0.437  # frequency of periodic noise (MHz)
# - Rx
gRin = 100  # differential input resistance
gCin = 0.50  # parasitic input capacitance (pF) (Assumed to exist at both 'P' and 'N' nodes.)
gCac = 1.0  # a.c. coupling capacitance (uF) (Assumed to exist at both 'P' and 'N' nodes.)
gBW = 12.0  # Rx signal path bandwidth, assuming no CTLE action. (GHz)
gUseDfe = True  # Include DFE when running simulation.
gDfeIdeal = True  # DFE ideal summing node selector
gPeakFreq = 5.0  # CTLE peaking frequency (GHz)
gPeakMag = 10.0  # CTLE peaking magnitude (dB)
gCTLEOffset = 0.0  # CTLE d.c. offset (dB)
# - DFE
gDecisionScaler = 0.5
gNtaps = 5
gGain = 0.5
gNave = 100
gDfeBW = 12.0  # DFE summing node bandwidth (GHz)
# - CDR
gDeltaT = 0.1  # (ps)
gAlpha = 0.01
gNLockAve = 500  # number of UI used to average CDR locked status.
gRelLockTol = 0.1  # relative lock tolerance of CDR.
gLockSustain = 500
# - Analysis
gThresh = 6  # threshold for identifying periodic jitter spectral elements (sigma)


class StoppableThread(Thread):
    """
    Thread class with a stop() method.

    The thread itself has to check regularly for the stopped() condition.

    All PyBERT thread classes are subclasses of this class.
    """

    def __init__(self):
        super(StoppableThread, self).__init__()
        self._stop_event = Event()

    def stop(self):
        """Called by thread invoker, when thread should be stopped prematurely."""
        self._stop_event.set()

    def stopped(self):
        """Should be called by thread (i.e. - subclass) periodically and, if this function
        returns True, thread should clean itself up and quit ASAP.
        """
        return self._stop_event.is_set()


class TxOptThread(StoppableThread):
    """Used to run Tx tap weight optimization in its own thread,
    in order to preserve GUI responsiveness.
    """

    def run(self):
        """Run the Tx equalization optimization thread."""

        pybert = self.pybert

        if self.update_status:
            pybert.status = "Optimizing Tx..."

        max_iter = pybert.max_iter

        old_taps = []
        min_vals = []
        max_vals = []
        for tuner in pybert.tx_tap_tuners:
            if tuner.enabled:
                old_taps.append(tuner.value)
                min_vals.append(tuner.min_val)
                max_vals.append(tuner.max_val)

        cons = {"type": "ineq", "fun": lambda x: 0.7 - sum(abs(x))}

        bounds = list(zip(min_vals, max_vals))

        try:
            if gDebugOptimize:
                res = minimize(
                    self.do_opt_tx,
                    old_taps,
                    bounds=bounds,
                    constraints=cons,
                    options={"disp": True, "maxiter": max_iter},
                )
            else:
                res = minimize(
                    self.do_opt_tx,
                    old_taps,
                    bounds=bounds,
                    constraints=cons,
                    options={"disp": False, "maxiter": max_iter},
                )

            if self.update_status:
                if res["success"]:
                    pybert.status = "Optimization succeeded."
                else:
                    pybert.status = "Optimization failed: {}".format(res["message"])

        except Exception as err:
            pybert.status = err

    def do_opt_tx(self, taps):
        """Run the Tx Optimization."""
        sleep(0.001)  # Give the GUI a chance to acknowledge user clicking the Abort button.

        if self.stopped():
            raise RuntimeError("Optimization aborted.")

        pybert = self.pybert
        tuners = pybert.tx_tap_tuners
        taps = list(taps)
        for tuner in tuners:
            if tuner.enabled:
                tuner.value = taps.pop(0)
        return pybert.cost


class RxOptThread(StoppableThread):
    """Used to run Rx tap weight optimization in its own thread,
    in order to preserve GUI responsiveness.
    """

    def run(self):
        """Run the Rx equalization optimization thread."""

        pybert = self.pybert

        pybert.status = "Optimizing Rx..."
        max_iter = pybert.max_iter

        try:
            if gDebugOptimize:
                res = minimize_scalar(
                    self.do_opt_rx,
                    bounds=(0, gMaxCTLEPeak),
                    method="Bounded",
                    options={"disp": True, "maxiter": max_iter},
                )
            else:
                res = minimize_scalar(
                    self.do_opt_rx,
                    bounds=(0, gMaxCTLEPeak),
                    method="Bounded",
                    options={"disp": False, "maxiter": max_iter},
                )

            if res["success"]:
                pybert.status = "Optimization succeeded."
            else:
                pybert.status = "Optimization failed: {}".format(res["message"])

        except Exception as err:
            pybert.status = err

    def do_opt_rx(self, peak_mag):
        """Run the Rx Optimization."""
        sleep(0.001)  # Give the GUI a chance to acknowledge user clicking the Abort button.

        if self.stopped():
            raise RuntimeError("Optimization aborted.")

        pybert = self.pybert
        pybert.peak_mag_tune = peak_mag
        return pybert.cost


class CoOptThread(StoppableThread):
    """Used to run co-optimization in its own thread, in order to preserve GUI responsiveness."""

    def run(self):
        """Run the Tx/Rx equalization co-optimization thread."""

        pybert = self.pybert

        pybert.status = "Co-optimizing..."
        max_iter = pybert.max_iter

        try:
            if gDebugOptimize:
                res = minimize_scalar(
                    self.do_coopt,
                    bounds=(0, gMaxCTLEPeak),
                    method="Bounded",
                    options={"disp": True, "maxiter": max_iter},
                )
            else:
                res = minimize_scalar(
                    self.do_coopt,
                    bounds=(0, gMaxCTLEPeak),
                    method="Bounded",
                    options={"disp": False, "maxiter": max_iter},
                )

            if res["success"]:
                pybert.status = "Optimization succeeded."
            else:
                pybert.status = "Optimization failed: {}".format(res["message"])

        except Exception as err:
            pybert.status = err

    def do_coopt(self, peak_mag):
        """Run the Tx and Rx Co-Optimization."""
        sleep(0.001)  # Give the GUI a chance to acknowledge user clicking the Abort button.

        if self.stopped():
            raise RuntimeError("Optimization aborted.")

        pybert = self.pybert
        pybert.peak_mag_tune = peak_mag
        if any([pybert.tx_tap_tuners[i].enabled for i in range(len(pybert.tx_tap_tuners))]):
            while pybert.tx_opt_thread and pybert.tx_opt_thread.isAlive():
                sleep(0.001)
            pybert._do_opt_tx(update_status=False)
            while pybert.tx_opt_thread and pybert.tx_opt_thread.isAlive():
                sleep(0.001)
        return pybert.cost


class ChnlSolveThread(StoppableThread):
    """Used to run custom channel cross-section solving in its own thread,
    in order to preserve GUI responsiveness."""

    def run(self):
        """Run the custom channel solver thread."""

        pybert = self.pybert
        pybert.status = "Solving custom channel..."

        try:
            res = self.do_solve()

            if res["success"]:
                pybert.status = "Channel solve succeeded."
            else:
                pybert.status = "Channel solve failed: {}".format(res["message"])

        except Exception as err:
            pybert.status = "Exception occurred."
            raise

    def do_solve(self):
        """Run the selected solver."""
        sleep(0.001)  # Give the GUI a chance to update status, etc.

        res = {
            "success" : False,
            "message" : "Not yet run.",
        }
        pybert = self.pybert
        f = pybert.f
        f = f[1:len(f)//2+1]
        print("Channel width:", pybert.width)
        gamma, Zc, freqs = pybert.solver_.solver.solve(
            pybert.ch_type,   pybert.diel_const, pybert.loss_tan,  pybert.des_freq,
            pybert.thickness, pybert.width,      pybert.height,    pybert.separation,
            pybert.roughness, f,                 pybert.lic_path,  pybert.lic_name,
            pybert.prj_name)
        gammaI = np.flip(np.conjugate(gamma[:-1]))
        gamma  = np.concatenate((np.array([complex(0)]), gamma, gammaI))
        ZcI = np.flip(np.conjugate(Zc[:-1]))
        Zc  = np.concatenate((np.array([complex(Zc[0].real, 0)]), Zc, ZcI))
        pybert.gamma = gamma
        pybert.Zc    = Zc
        res['success'] = True
        res['message'] = "Solve complete."
        return res


class TxTapTuner(HasTraits):
    """Object used to populate the rows of the Tx FFE tap tuning table."""

    name = String("(noname)")
    enabled = Bool(False)
    min_val = Float(0.0)
    max_val = Float(0.0)
    value = Float(0.0)
    steps = Int(0)  # Non-zero means we want to sweep it.

    def __init__(self, name="(noname)", enabled=False, min_val=0.0, max_val=0.0, value=0.0, steps=0):
        """Allows user to define properties, at instantiation."""

        # Super-class initialization is ABSOLUTELY NECESSARY, in order
        # to get all the Traits/UI machinery setup correctly.
        super(TxTapTuner, self).__init__()

        self.name = name
        self.enabled = enabled
        self.min_val = min_val
        self.max_val = max_val
        self.value = value
        self.steps = steps


class PyBERT(HasTraits):
    """
    A serial communication link bit error rate tester (BERT) simulator with a GUI interface.

    Useful for exploring the concepts of serial communication link design.
    """

    # Independent variables

    # - Simulation Control
    bit_rate = Range(low=0.1, high=120.0, value=gBitRate)  #: (Gbps)
    nbits = Range(low=1000, high=10000000, value=gNbits)  #: Number of bits to simulate.
    pattern_len = Range(low=7, high=10000000, value=gPatLen)  #: PRBS pattern length.
    nspb = Range(low=2, high=256, value=gNspb)  #: Signal vector samples per bit.
    eye_bits = Int(gNbits // 5)  #: # of bits used to form eye. (Default = last 20%)
    mod_type = List([0])  #: 0 = NRZ; 1 = Duo-binary; 2 = PAM-4
    num_sweeps = Int(1)  #: Number of sweeps to run.
    sweep_num = Int(1)
    sweep_aves = Int(gNumAve)
    do_sweep = Bool(False)  #: Run sweeps? (Default = False)
    debug = Bool(True)  #: Log extra info to console when true. (Default = False)

    # - Channel Control
    use_ch_file = Bool(False)  #: Import channel description from file? (Default = False)
    Zref = Float(100)  #: Reference (or, nominal) channel impedance.
    padded = Bool(False)  #: Zero pad imported Touchstone data? (Default = False)
    windowed = Bool(False)  #: Apply windowing to the Touchstone data? (Default = False)
    f_step = Float(10)  #: Frequency step to use when constructing H(f). (Default = 10 MHz)
    ch_file = File(
        "", entries=5, filter=["*.s4p", "*.S4P", "*.csv", "*.CSV", "*.txt", "*.TXT", "*.*"]
    )  #: Channel file name.
    impulse_length = Float(0.0)  #: Impulse response length. (Determined automatically, when 0.)
    Rdc = Float(gRdc)  #: Channel d.c. resistance (Ohms/m).
    w0 = Float(gw0)  #: Channel transition frequency (rads./s).
    R0 = Float(gR0)  #: Channel skin effect resistance (Ohms/m).
    Theta0 = Float(gTheta0)  #: Channel loss tangent (unitless).
    Z0 = Float(gZ0)  #: Channel characteristic impedance, in LC region (Ohms).
    v0 = Float(gv0)  #: Channel relative propagation velocity (c).
    l_ch = Float(gl_ch)  #: Channel length (m).
<<<<<<< HEAD
=======
    use_native = Bool(True)  #: Use native channel parameters? (Default = True)
    ch_type    = Enum('microstrip_se', 'microstrip_diff', 'stripline_se', 'stripline_diff')
    diel_const = Float(4.3)    #: Dielectric constant at ``des_freq`` (rel.).
    loss_tan   = Float(0.02)   #: Loss tangent at ``des_freq``.
    des_freq   = Float(1.0e9)  #: Frequency at which ``diel_const`` and ``loss_tan`` are specified (Hz).
>>>>>>> 1d9df309
    height     = Float(0.127)  #: Dielectric thickness (mm).
    width      = Float(0.254)  #: Trace width (mm).
    thickness  = Float(0.036)  #: Trace thickness (mm).
    separation = Float(0.508)  #: Trace separation (mm).
    roughness  = Float(0.005)  #: Average surface roughness (mm).
<<<<<<< HEAD
    solver     = List([0])     #: 0 = Simbeor
    
=======
    solver     = Trait("No solver", {"No solver": None,})
    lic_path = File(
        "", entries=5, filter=["*.lic", "*.LIC", "*.txt", "*.TXT", "*.*"]
    )  #: Solver license file name.
    lic_name = String("simbeor_complete")  #: Solver license name (if needed).
    prj_name = String("SimbeorPyBERT")     #: Solver project name (if needed).

>>>>>>> 1d9df309
    # - EQ Tune
    tx_tap_tuners = List(
        [
            TxTapTuner(name="Pre-tap", enabled=True, min_val=-0.2, max_val=0.2, value=0.0),
            TxTapTuner(name="Post-tap1", enabled=False, min_val=-0.4, max_val=0.4, value=0.0),
            TxTapTuner(name="Post-tap2", enabled=False, min_val=-0.3, max_val=0.3, value=0.0),
            TxTapTuner(name="Post-tap3", enabled=False, min_val=-0.2, max_val=0.2, value=0.0),
        ]
    )  #: EQ optimizer list of TxTapTuner objects.
    rx_bw_tune = Float(gBW)  #: EQ optimizer CTLE bandwidth (GHz).
    peak_freq_tune = Float(gPeakFreq)  #: EQ optimizer CTLE peaking freq. (GHz).
    peak_mag_tune = Float(gPeakMag)  #: EQ optimizer CTLE peaking mag. (dB).
    ctle_offset_tune = Float(gCTLEOffset)  #: EQ optimizer CTLE d.c. offset (dB).
    ctle_mode_tune = Enum(
        "Off", "Passive", "AGC", "Manual"
    )  #: EQ optimizer CTLE mode ('Off', 'Passive', 'AGC', 'Manual').
    use_dfe_tune = Bool(gUseDfe)  #: EQ optimizer DFE select (Bool).
    n_taps_tune = Int(gNtaps)  #: EQ optimizer # DFE taps.
    max_iter = Int(50)  #: EQ optimizer max. # of optimization iterations.
    tx_opt_thread = Instance(TxOptThread)  #: Tx EQ optimization thread.
    rx_opt_thread = Instance(RxOptThread)  #: Rx EQ optimization thread.
    coopt_thread = Instance(CoOptThread)  #: EQ co-optimization thread.
    chnl_solve_thread = Instance(ChnlSolveThread)  #: Custom channel solving thread.

    # - Tx
    vod = Float(gVod)  #: Tx differential output voltage (V)
    rs = Float(gRs)  #: Tx source impedance (Ohms)
    cout = Range(low=0.001, value=gCout)  #: Tx parasitic output capacitance (pF)
    pn_mag = Float(gPnMag)  #: Periodic noise magnitude (V).
    pn_freq = Float(gPnFreq)  #: Periodic noise frequency (MHz).
    rn = Float(gRn)  #: Standard deviation of Gaussian random noise (V).
    tx_taps = List(
        [
            TxTapTuner(name="Pre-tap", enabled=True, min_val=-0.2, max_val=0.2, value=0.0),
            TxTapTuner(name="Post-tap1", enabled=False, min_val=-0.4, max_val=0.4, value=0.0),
            TxTapTuner(name="Post-tap2", enabled=False, min_val=-0.3, max_val=0.3, value=0.0),
            TxTapTuner(name="Post-tap3", enabled=False, min_val=-0.2, max_val=0.2, value=0.0),
        ]
    )  #: List of TxTapTuner objects.
    rel_power = Float(1.0)  #: Tx power dissipation (W).
    tx_use_ami = Bool(False)  #: (Bool)
    tx_use_getwave = Bool(False)  #: (Bool)
    tx_has_getwave = Bool(False)  #: (Bool)
    tx_ami_file = File("", entries=5, filter=["*.ami"])  #: (File)
    tx_ami_valid = Bool(False)  #: (Bool)
    tx_dll_file = File("", entries=5, filter=["*.dll", "*.so"])  #: (File)
    tx_dll_valid = Bool(False)  #: (Bool)

    # - Rx
    rin = Float(gRin)  #: Rx input impedance (Ohm)
    cin = Range(low=0.001, value=gCin)  #: Rx parasitic input capacitance (pF)
    cac = Float(gCac)  #: Rx a.c. coupling capacitance (uF)
    use_ctle_file = Bool(False)  #: For importing CTLE impulse/step response directly.
    ctle_file = File("", entries=5, filter=["*.csv"])  #: CTLE response file (when use_ctle_file = True).
    rx_bw = Float(gBW)  #: CTLE bandwidth (GHz).
    peak_freq = Float(gPeakFreq)  #: CTLE peaking frequency (GHz)
    peak_mag = Float(gPeakMag)  #: CTLE peaking magnitude (dB)
    ctle_offset = Float(gCTLEOffset)  #: CTLE d.c. offset (dB)
    ctle_mode = Enum("Off", "Passive", "AGC", "Manual")  #: CTLE mode ('Off', 'Passive', 'AGC', 'Manual').
    rx_use_ami = Bool(False)  #: (Bool)
    rx_use_getwave = Bool(False)  #: (Bool)
    rx_has_getwave = Bool(False)  #: (Bool)
    rx_ami_file = File("", entries=5, filter=["*.ami"])  #: (File)
    rx_ami_valid = Bool(False)  #: (Bool)
    rx_dll_file = File("", entries=5, filter=["*.dll", "*.so"])  #: (File)
    rx_dll_valid = Bool(False)  #: (Bool)

    # - DFE
    use_dfe = Bool(gUseDfe)  #: True = use a DFE (Bool).
    sum_ideal = Bool(gDfeIdeal)  #: True = use an ideal (i.e. - infinite bandwidth) summing node (Bool).
    decision_scaler = Float(gDecisionScaler)  #: DFE slicer output voltage (V).
    gain = Float(gGain)  #: DFE error gain (unitless).
    n_ave = Float(gNave)  #: DFE # of averages to take, before making tap corrections.
    n_taps = Int(gNtaps)  #: DFE # of taps.
    _old_n_taps = n_taps
    sum_bw = Float(gDfeBW)  #: DFE summing node bandwidth (Used when sum_ideal=False.) (GHz).

    # - CDR
    delta_t = Float(gDeltaT)  #: CDR proportional branch magnitude (ps).
    alpha = Float(gAlpha)  #: CDR integral branch magnitude (unitless).
    n_lock_ave = Int(gNLockAve)  #: CDR # of averages to take in determining lock.
    rel_lock_tol = Float(gRelLockTol)  #: CDR relative tolerance to use in determining lock.
    lock_sustain = Int(gLockSustain)  #: CDR hysteresis to use in determining lock.

    # - Analysis
    thresh = Int(gThresh)  #: Threshold for identifying periodic jitter components (sigma).

    # Misc.
    cfg_file = File("", entries=5, filter=["*.pybert_cfg"])  #: PyBERT configuration data storage file (File).
    data_file = File("", entries=5, filter=["*.pybert_data"])  #: PyBERT results data storage file (File).

    # Plots (plot containers, actually)
    plotdata = ArrayPlotData()
    drawdata = ArrayPlotData()
    plots_h = Instance(GridPlotContainer)
    plots_s = Instance(GridPlotContainer)
    plots_p = Instance(GridPlotContainer)
    plots_H = Instance(GridPlotContainer)
    plots_dfe = Instance(GridPlotContainer)
    plots_eye = Instance(GridPlotContainer)
    plots_jitter_dist = Instance(GridPlotContainer)
    plots_jitter_spec = Instance(GridPlotContainer)
    plots_bathtub = Instance(GridPlotContainer)

    # Status
    status = String("Ready.")  #: PyBERT status (String).
    jitter_perf = Float(0.0)
    total_perf = Float(0.0)
    sweep_results = List([])
    len_h = Int(0)
    chnl_dly = Float(0.0)  #: Estimated channel delay (s).
    bit_errs = Int(0)  #: # of bit errors observed in last run.
    run_count = Int(0)  # Used as a mechanism to force bit stream regeneration.

    # About
    ident = String(
        "PyBERT v{} - a serial communication link design tool, written in Python.\n\n \
    {}\n \
    {}\n\n \
    {};\n \
    All rights reserved World wide.".format(
            VERSION, AUTHORS, DATE, COPY
        )
    )

    # Help
    instructions = help_str

    # Console
    console_log = String("PyBERT Console Log\n\n")

    # Dependent variables
    # - Handled by the Traits/UI machinery. (Should only contain "low overhead" variables, which don't freeze the GUI noticeably.)
    #
    # - Note: Don't make properties, which have a high calculation overhead, dependencies of other properties!
    #         This will slow the GUI down noticeably.
    jitter_info = Property(HTML, depends_on=["jitter_perf"])
    perf_info = Property(HTML, depends_on=["total_perf"])
    status_str = Property(String, depends_on=["status"])
    sweep_info = Property(HTML, depends_on=["sweep_results"])
    tx_h_tune = Property(Array, depends_on=["tx_tap_tuners.value", "nspui"])
    ctle_h_tune = Property(
        Array,
        depends_on=[
            "peak_freq_tune",
            "peak_mag_tune",
            "rx_bw_tune",
            "w",
            "len_h",
            "ctle_mode_tune",
            "ctle_offset_tune",
            "use_dfe_tune",
            "n_taps_tune",
        ],
    )
    ctle_out_h_tune = Property(Array, depends_on=["tx_h_tune", "ctle_h_tune", "chnl_h"])
    cost = Property(Float, depends_on=["ctle_out_h_tune", "nspui"])
    rel_opt = Property(Float, depends_on=["cost"])
    t = Property(Array, depends_on=["ui", "nspb", "nbits"])
    t_ns = Property(Array, depends_on=["t"])
    f = Property(Array, depends_on=["t"])
    w = Property(Array, depends_on=["f"])
    bits = Property(Array, depends_on=["pattern_len", "nbits", "run_count"])
    symbols = Property(Array, depends_on=["bits", "mod_type", "vod"])
    ffe = Property(Array, depends_on=["tx_taps.value", "tx_taps.enabled"])
    ui = Property(Float, depends_on=["bit_rate", "mod_type"])
    nui = Property(Int, depends_on=["nbits", "mod_type"])
    nspui = Property(Int, depends_on=["nspb", "mod_type"])
    eye_uis = Property(Int, depends_on=["eye_bits", "mod_type"])
    dfe_out_p = Array()
    przf_err = Property(Float, depends_on=["dfe_out_p"])

    # Custom buttons, which we'll use in particular tabs.
    # (Globally applicable buttons, such as "Run" and "Ok", are handled more simply, in the View.)
    btn_rst_eq = Button(label="ResetEq")
    btn_save_eq = Button(label="SaveEq")
    btn_opt_tx = Button(label="OptTx")
    btn_opt_rx = Button(label="OptRx")
    btn_coopt = Button(label="CoOpt")
    btn_abort = Button(label="Abort")
    btn_cfg_tx = Button(label="Configure")
    btn_cfg_rx = Button(label="Configure")
    btn_solve = Button(label="Solve")

    # Logger
    def log(self, msg):
        """Log a message to the console."""
        self.console_log += "\n[{}]: {}\n".format(datetime.now(), msg.strip())

    def dbg(self, msg):
        """Only if debug is true, log this message to the console."""
        if self.debug:
            print("\n[{}]: {}\n".format(datetime.now(), msg.strip()))
            self.log(msg)

    def handle_error(self, error):
        """If debug, raise else just prompt the user."""
        self.log(error)
        if self.debug:
            message("{}\nPlease, check terminal for more information.".format(error), "PyBERT Alert")
            raise error
        message(error, "PyBERT Alert")

    # Default initialization
    def __init__(self, run_simulation=True):
        """
        Initial plot setup occurs here.

        In order to populate the data structure we need to
        construct the plots, we must run the simulation.

        Args:
            run_simulation(Bool): If true, run the simulation, as part
                of class initialization. This is provided as an argument
                for the sake of larger applications, which may be
                importing PyBERT for its attributes and methods, and may
                not want to run the full simulation. (Optional;
                default = True)
        """

        # Super-class initialization is ABSOLUTELY NECESSARY, in order
        # to get all the Traits/UI machinery setup correctly.
        super(PyBERT, self).__init__()

        self.log("Started.")
        if self.debug:
            self.log("Debug Mode Enabled.")

<<<<<<< HEAD
        channel = draw_channel(self.height, self.width, self.thickness, self.separation)
        self.drawdata.set_data("channel", channel)

=======
        channel = draw_channel(self.height, self.width, self.thickness, self.separation, self.ch_type)
        self.drawdata.set_data("channel", channel)

        slvr_dict = submodules(pybert.solvers)
        tmp_dict = {"None": None}
        tmp_dict.update(slvr_dict)
        self.remove_trait("solver")
        self.add_trait("solver", Trait("None", tmp_dict))

>>>>>>> 1d9df309
        if run_simulation:
            # Running the simulation will fill in the required data structure.
            my_run_simulation(self, initial_run=True)

            # Channel solver results need a little extra help, since it hasn't been run.
            f = self.f
            gamma = zeros(len(f))
            Zc = zeros(len(f))
            self.plotdata.set_data("gamma", gamma)
            self.plotdata.set_data("Zc", Zc)
            self.gamma = gamma
            self.Zc = Zc

            # Once the required data structure is filled in, we can create the plots.
            make_plots(self, n_dfe_taps=gNtaps)
        else:
            self.calc_chnl_h()  # Prevents missing attribute error in _get_ctle_out_h_tune().

    # Button handlers
    def _btn_rst_eq_fired(self):
        """Reset the equalization."""
        for i in range(4):
            self.tx_tap_tuners[i].value = self.tx_taps[i].value
            self.tx_tap_tuners[i].enabled = self.tx_taps[i].enabled
        self.peak_freq_tune = self.peak_freq
        self.peak_mag_tune = self.peak_mag
        self.rx_bw_tune = self.rx_bw
        self.ctle_mode_tune = self.ctle_mode
        self.ctle_offset_tune = self.ctle_offset
        self.use_dfe_tune = self.use_dfe
        self.n_taps_tune = self.n_taps

    def _btn_save_eq_fired(self):
        """Save the equalization."""
        for i in range(4):
            self.tx_taps[i].value = self.tx_tap_tuners[i].value
            self.tx_taps[i].enabled = self.tx_tap_tuners[i].enabled
        self.peak_freq = self.peak_freq_tune
        self.peak_mag = self.peak_mag_tune
        self.rx_bw = self.rx_bw_tune
        self.ctle_mode = self.ctle_mode_tune
        self.ctle_offset = self.ctle_offset_tune
        self.use_dfe = self.use_dfe_tune
        self.n_taps = self.n_taps_tune

    def _btn_opt_tx_fired(self):
        if (
            self.tx_opt_thread
            and self.tx_opt_thread.isAlive()
            or not any([self.tx_tap_tuners[i].enabled for i in range(len(self.tx_tap_tuners))])
        ):
            pass
        else:
            self._do_opt_tx()

    def _do_opt_tx(self, update_status=True):
        self.tx_opt_thread = TxOptThread()
        self.tx_opt_thread.pybert = self
        self.tx_opt_thread.update_status = update_status
        self.tx_opt_thread.start()

    def _btn_opt_rx_fired(self):
        if self.rx_opt_thread and self.rx_opt_thread.isAlive() or self.ctle_mode_tune == "Off":
            pass
        else:
            self.rx_opt_thread = RxOptThread()
            self.rx_opt_thread.pybert = self
            self.rx_opt_thread.start()

    def _btn_coopt_fired(self):
        if self.coopt_thread and self.coopt_thread.isAlive():
            pass
        else:
            self.coopt_thread = CoOptThread()
            self.coopt_thread.pybert = self
            self.coopt_thread.start()

    def _btn_abort_fired(self):
        if self.coopt_thread and self.coopt_thread.isAlive():
            self.coopt_thread.stop()
            self.coopt_thread.join(10)
        if self.tx_opt_thread and self.tx_opt_thread.isAlive():
            self.tx_opt_thread.stop()
            self.tx_opt_thread.join(10)
        if self.rx_opt_thread and self.rx_opt_thread.isAlive():
            self.rx_opt_thread.stop()
            self.rx_opt_thread.join(10)

    def _btn_cfg_tx_fired(self):
        self._tx_cfg()

    def _btn_cfg_rx_fired(self):
        self._rx_cfg()

    def _btn_solve_fired(self):
        if self.chnl_solve_thread and self.chnl_solve_thread.isAlive():
            pass
        else:
            self.chnl_solve_thread = ChnlSolveThread()
            self.chnl_solve_thread.pybert = self
            self.chnl_solve_thread.start()

    # Independent variable setting intercepts
    # (Primarily, for debugging.)
    def _set_ctle_peak_mag_tune(self, val):
        if val > gMaxCTLEPeak or val < 0.0:
            raise RuntimeError("CTLE peak magnitude out of range!")
        self.peak_mag_tune = val

    # Dependent variable definitions
    @cached_property
    def _get_t(self):
        """
        Calculate the system time vector, in seconds.

        """

        ui = self.ui
        nspui = self.nspui
        nui = self.nui

        t0 = ui / nspui
        npts = nui * nspui

        return array([i * t0 for i in range(npts)])

    @cached_property
    def _get_t_ns(self):
        """
        Calculate the system time vector, in ns.
        """

        return self.t * 1.0e9

    @cached_property
    def _get_f(self):
        """
        Calculate the frequency vector appropriate for indexing non-shifted FFT output, in Hz.
        # (i.e. - [0, f0, 2 * f0, ... , fN] + [-(fN - f0), -(fN - 2 * f0), ... , -f0]
        """

        t = self.t

        npts = len(t)
        f0 = 1.0 / (t[1] * npts)
        half_npts = npts // 2

        return array([i * f0 for i in range(half_npts + 1)] + [(half_npts - i) * -f0 for i in range(1, half_npts)])

    @cached_property
    def _get_w(self):
        """
        Calculate the frequency vector appropriate for indexing non-shifted FFT output, in rads./sec.
        """

        return 2 * pi * self.f

    @cached_property
    def _get_bits(self):
        """
        Generate the bit stream.
        """

        pattern_len = self.pattern_len
        nbits = self.nbits
        mod_type = self.mod_type[0]

        bits = []
        seed = randint(128)
        while not seed:  # We don't want to seed our LFSR with zero.
            seed = randint(128)
        bit_gen = lfsr_bits([7, 6], seed)
        for _ in range(pattern_len - 4):
            bits.append(next(bit_gen))

        # The 4-bit prequels, below, are to ensure that the first zero crossing
        # in the actual slicer input signal occurs. This is necessary, because
        # we assume it does, when aligning the ideal and actual signals for
        # jitter calculation.
        #
        # We may want to talk to Mike Steinberger, of SiSoft, about his
        # correlation based approach to this alignment chore. It's
        # probably more robust.
        if mod_type == 1:  # Duo-binary precodes, using XOR.
            return resize(array([0, 0, 1, 0] + bits), nbits)
        return resize(array([0, 0, 1, 1] + bits), nbits)

    @cached_property
    def _get_ui(self):
        """
        Returns the "unit interval" (i.e. - the nominal time span of each symbol moving through the channel).
        """

        mod_type = self.mod_type[0]
        bit_rate = self.bit_rate * 1.0e9

        ui = 1.0 / bit_rate
        if mod_type == 2:  # PAM-4
            ui *= 2.0

        return ui

    @cached_property
    def _get_nui(self):
        """
        Returns the number of unit intervals in the test vectors.
        """

        mod_type = self.mod_type[0]
        nbits = self.nbits

        nui = nbits
        if mod_type == 2:  # PAM-4
            nui //= 2

        return nui

    @cached_property
    def _get_nspui(self):
        """
        Returns the number of samples per unit interval.
        """

        mod_type = self.mod_type[0]
        nspb = self.nspb

        nspui = nspb
        if mod_type == 2:  # PAM-4
            nspui *= 2

        return nspui

    @cached_property
    def _get_eye_uis(self):
        """
        Returns the number of unit intervals to use for eye construction.
        """

        mod_type = self.mod_type[0]
        eye_bits = self.eye_bits

        eye_uis = eye_bits
        if mod_type == 2:  # PAM-4
            eye_uis //= 2

        return eye_uis

    @cached_property
    def _get_ideal_h(self):
        """
        Returns the ideal link impulse response.
        """

        ui = self.ui
        nspui = self.nspui
        t = self.t
        mod_type = self.mod_type[0]
        ideal_type = self.ideal_type[0]

        t = array(t) - t[-1] / 2.0

        if ideal_type == 0:  # delta
            ideal_h = zeros(len(t))
            ideal_h[len(t) / 2] = 1.0
        elif ideal_type == 1:  # sinc
            ideal_h = sinc(t / (ui / 2.0))
        elif ideal_type == 2:  # raised cosine
            ideal_h = (cos(pi * t / (ui / 2.0)) + 1.0) / 2.0
            ideal_h = where(t < -ui / 2.0, zeros(len(t)), ideal_h)
            ideal_h = where(t > ui / 2.0, zeros(len(t)), ideal_h)
        else:
            raise Exception("PyBERT._get_ideal_h(): ERROR: Unrecognized ideal impulse response type.")

        if mod_type == 1:  # Duo-binary relies upon the total link impulse response to perform the required addition.
            ideal_h = 0.5 * (ideal_h + pad(ideal_h[:-nspui], (nspui, 0), "constant", constant_values=(0, 0)))

        return ideal_h

    @cached_property
    def _get_symbols(self):
        """
        Generate the symbol stream.
        """

        mod_type = self.mod_type[0]
        vod = self.vod
        bits = self.bits

        if mod_type == 0:  # NRZ
            symbols = 2 * bits - 1
        elif mod_type == 1:  # Duo-binary
            symbols = [bits[0]]
            for bit in bits[1:]:  # XOR pre-coding prevents infinite error propagation.
                symbols.append(bit ^ symbols[-1])
            symbols = 2 * array(symbols) - 1
        elif mod_type == 2:  # PAM-4
            symbols = []
            for bits in zip(bits[0::2], bits[1::2]):
                if bits == (0, 0):
                    symbols.append(-1.0)
                elif bits == (0, 1):
                    symbols.append(-1.0 / 3.0)
                elif bits == (1, 0):
                    symbols.append(1.0 / 3.0)
                else:
                    symbols.append(1.0)
        else:
            raise Exception("ERROR: _get_symbols(): Unknown modulation type requested!")

        return array(symbols) * vod

    @cached_property
    def _get_ffe(self):
        """
        Generate the Tx pre-emphasis FIR numerator.
        """

        tap_tuners = self.tx_taps

        taps = []
        for tuner in tap_tuners:
            if tuner.enabled:
                taps.append(tuner.value)
            else:
                taps.append(0.0)
        taps.insert(1, 1.0 - sum(map(abs, taps)))  # Assume one pre-tap.

        return taps

    @cached_property
    def _get_jitter_info(self):
        try:
            isi_chnl = self.isi_chnl * 1.0e12
            dcd_chnl = self.dcd_chnl * 1.0e12
            pj_chnl = self.pj_chnl * 1.0e12
            rj_chnl = self.rj_chnl * 1.0e12
            isi_tx = self.isi_tx * 1.0e12
            dcd_tx = self.dcd_tx * 1.0e12
            pj_tx = self.pj_tx * 1.0e12
            rj_tx = self.rj_tx * 1.0e12
            isi_ctle = self.isi_ctle * 1.0e12
            dcd_ctle = self.dcd_ctle * 1.0e12
            pj_ctle = self.pj_ctle * 1.0e12
            rj_ctle = self.rj_ctle * 1.0e12
            isi_dfe = self.isi_dfe * 1.0e12
            dcd_dfe = self.dcd_dfe * 1.0e12
            pj_dfe = self.pj_dfe * 1.0e12
            rj_dfe = self.rj_dfe * 1.0e12

            isi_rej_tx = 1.0e20
            dcd_rej_tx = 1.0e20
            isi_rej_ctle = 1.0e20
            dcd_rej_ctle = 1.0e20
            pj_rej_ctle = 1.0e20
            rj_rej_ctle = 1.0e20
            isi_rej_dfe = 1.0e20
            dcd_rej_dfe = 1.0e20
            pj_rej_dfe = 1.0e20
            rj_rej_dfe = 1.0e20
            isi_rej_total = 1.0e20
            dcd_rej_total = 1.0e20
            pj_rej_total = 1.0e20
            rj_rej_total = 1.0e20

            if isi_tx:
                isi_rej_tx = isi_chnl / isi_tx
            if dcd_tx:
                dcd_rej_tx = dcd_chnl / dcd_tx
            if isi_ctle:
                isi_rej_ctle = isi_tx / isi_ctle
            if dcd_ctle:
                dcd_rej_ctle = dcd_tx / dcd_ctle
            if pj_ctle:
                pj_rej_ctle = pj_tx / pj_ctle
            if rj_ctle:
                rj_rej_ctle = rj_tx / rj_ctle
            if isi_dfe:
                isi_rej_dfe = isi_ctle / isi_dfe
            if dcd_dfe:
                dcd_rej_dfe = dcd_ctle / dcd_dfe
            if pj_dfe:
                pj_rej_dfe = pj_ctle / pj_dfe
            if rj_dfe:
                rj_rej_dfe = rj_ctle / rj_dfe
            if isi_dfe:
                isi_rej_total = isi_chnl / isi_dfe
            if dcd_dfe:
                dcd_rej_total = dcd_chnl / dcd_dfe
            if pj_dfe:
                pj_rej_total = pj_tx / pj_dfe
            if rj_dfe:
                rj_rej_total = rj_tx / rj_dfe

            info_str = "<H1>Jitter Rejection by Equalization Component</H1>\n"

            info_str += "<H2>Tx Preemphasis</H2>\n"
            info_str += '<TABLE border="1">\n'
            info_str += '<TR align="center">\n'
            info_str += "<TH>Jitter Component</TH><TH>Input (ps)</TH><TH>Output (ps)</TH><TH>Rejection (dB)</TH>\n"
            info_str += "</TR>\n"
            info_str += '<TR align="right">\n'
            info_str += '<TD align="center">ISI</TD><TD>%6.3f</TD><TD>%6.3f</TD><TD>%4.1f</TD>\n' % (
                isi_chnl,
                isi_tx,
                10.0 * safe_log10(isi_rej_tx),
            )
            info_str += "</TR>\n"
            info_str += '<TR align="right">\n'
            info_str += '<TD align="center">DCD</TD><TD>%6.3f</TD><TD>%6.3f</TD><TD>%4.1f</TD>\n' % (
                dcd_chnl,
                dcd_tx,
                10.0 * safe_log10(dcd_rej_tx),
            )
            info_str += "</TR>\n"
            info_str += '<TR align="right">\n'
            info_str += '<TD align="center">Pj</TD><TD>%6.3f</TD><TD>%6.3f</TD><TD>n/a</TD>\n' % (pj_chnl, pj_tx)
            info_str += "</TR>\n"
            info_str += '<TR align="right">\n'
            info_str += '<TD align="center">Rj</TD><TD>%6.3f</TD><TD>%6.3f</TD><TD>n/a</TD>\n' % (rj_chnl, rj_tx)
            info_str += "</TR>\n"
            info_str += "</TABLE>\n"

            info_str += "<H2>CTLE</H2>\n"
            info_str += '<TABLE border="1">\n'
            info_str += '<TR align="center">\n'
            info_str += "<TH>Jitter Component</TH><TH>Input (ps)</TH><TH>Output (ps)</TH><TH>Rejection (dB)</TH>\n"
            info_str += "</TR>\n"
            info_str += '<TR align="right">\n'
            info_str += '<TD align="center">ISI</TD><TD>%6.3f</TD><TD>%6.3f</TD><TD>%4.1f</TD>\n' % (
                isi_tx,
                isi_ctle,
                10.0 * safe_log10(isi_rej_ctle),
            )
            info_str += "</TR>\n"
            info_str += '<TR align="right">\n'
            info_str += '<TD align="center">DCD</TD><TD>%6.3f</TD><TD>%6.3f</TD><TD>%4.1f</TD>\n' % (
                dcd_tx,
                dcd_ctle,
                10.0 * safe_log10(dcd_rej_ctle),
            )
            info_str += "</TR>\n"
            info_str += '<TR align="right">\n'
            info_str += '<TD align="center">Pj</TD><TD>%6.3f</TD><TD>%6.3f</TD><TD>%4.1f</TD>\n' % (
                pj_tx,
                pj_ctle,
                10.0 * safe_log10(pj_rej_ctle),
            )
            info_str += "</TR>\n"
            info_str += '<TR align="right">\n'
            info_str += '<TD align="center">Rj</TD><TD>%6.3f</TD><TD>%6.3f</TD><TD>%4.1f</TD>\n' % (
                rj_tx,
                rj_ctle,
                10.0 * safe_log10(rj_rej_ctle),
            )
            info_str += "</TR>\n"
            info_str += "</TABLE>\n"

            info_str += "<H2>DFE</H2>\n"
            info_str += '<TABLE border="1">\n'
            info_str += '<TR align="center">\n'
            info_str += "<TH>Jitter Component</TH><TH>Input (ps)</TH><TH>Output (ps)</TH><TH>Rejection (dB)</TH>\n"
            info_str += "</TR>\n"
            info_str += '<TR align="right">\n'
            info_str += '<TD align="center">ISI</TD><TD>%6.3f</TD><TD>%6.3f</TD><TD>%4.1f</TD>\n' % (
                isi_ctle,
                isi_dfe,
                10.0 * safe_log10(isi_rej_dfe),
            )
            info_str += "</TR>\n"
            info_str += '<TR align="right">\n'
            info_str += '<TD align="center">DCD</TD><TD>%6.3f</TD><TD>%6.3f</TD><TD>%4.1f</TD>\n' % (
                dcd_ctle,
                dcd_dfe,
                10.0 * safe_log10(dcd_rej_dfe),
            )
            info_str += "</TR>\n"
            info_str += '<TR align="right">\n'
            info_str += '<TD align="center">Pj</TD><TD>%6.3f</TD><TD>%6.3f</TD><TD>%4.1f</TD>\n' % (
                pj_ctle,
                pj_dfe,
                10.0 * safe_log10(pj_rej_dfe),
            )
            info_str += "</TR>\n"
            info_str += '<TR align="right">\n'
            info_str += '<TD align="center">Rj</TD><TD>%6.3f</TD><TD>%6.3f</TD><TD>%4.1f</TD>\n' % (
                rj_ctle,
                rj_dfe,
                10.0 * safe_log10(rj_rej_dfe),
            )
            info_str += "</TR>\n"
            info_str += "</TABLE>\n"

            info_str += "<H2>TOTAL</H2>\n"
            info_str += '<TABLE border="1">\n'
            info_str += '<TR align="center">\n'
            info_str += "<TH>Jitter Component</TH><TH>Input (ps)</TH><TH>Output (ps)</TH><TH>Rejection (dB)</TH>\n"
            info_str += "</TR>\n"
            info_str += '<TR align="right">\n'
            info_str += '<TD align="center">ISI</TD><TD>%6.3f</TD><TD>%6.3f</TD><TD>%4.1f</TD>\n' % (
                isi_chnl,
                isi_dfe,
                10.0 * safe_log10(isi_rej_total),
            )
            info_str += "</TR>\n"
            info_str += '<TR align="right">\n'
            info_str += '<TD align="center">DCD</TD><TD>%6.3f</TD><TD>%6.3f</TD><TD>%4.1f</TD>\n' % (
                dcd_chnl,
                dcd_dfe,
                10.0 * safe_log10(dcd_rej_total),
            )
            info_str += "</TR>\n"
            info_str += '<TR align="right">\n'
            info_str += '<TD align="center">Pj</TD><TD>%6.3f</TD><TD>%6.3f</TD><TD>%4.1f</TD>\n' % (
                pj_tx,
                pj_dfe,
                10.0 * safe_log10(pj_rej_total),
            )
            info_str += "</TR>\n"
            info_str += '<TR align="right">\n'
            info_str += '<TD align="center">Rj</TD><TD>%6.3f</TD><TD>%6.3f</TD><TD>%4.1f</TD>\n' % (
                rj_tx,
                rj_dfe,
                10.0 * safe_log10(rj_rej_total),
            )
            info_str += "</TR>\n"
            info_str += "</TABLE>\n"
        except:
            info_str = "<H1>Jitter Rejection by Equalization Component</H1>\n"
            info_str += "Sorry, an error occurred.\n"
            raise

        return info_str

    @cached_property
    def _get_perf_info(self):
        info_str = "<H2>Performance by Component</H2>\n"
        info_str += '  <TABLE border="1">\n'
        info_str += '    <TR align="center">\n'
        info_str += "      <TH>Component</TH><TH>Performance (Msmpls./min.)</TH>\n"
        info_str += "    </TR>\n"
        info_str += '    <TR align="right">\n'
        info_str += '      <TD align="center">Channel</TD><TD>%6.3f</TD>\n' % (self.channel_perf * 60.0e-6)
        info_str += "    </TR>\n"
        info_str += '    <TR align="right">\n'
        info_str += '      <TD align="center">Tx Preemphasis</TD><TD>%6.3f</TD>\n' % (self.tx_perf * 60.0e-6)
        info_str += "    </TR>\n"
        info_str += '    <TR align="right">\n'
        info_str += '      <TD align="center">CTLE</TD><TD>%6.3f</TD>\n' % (self.ctle_perf * 60.0e-6)
        info_str += "    </TR>\n"
        info_str += '    <TR align="right">\n'
        info_str += '      <TD align="center">DFE</TD><TD>%6.3f</TD>\n' % (self.dfe_perf * 60.0e-6)
        info_str += "    </TR>\n"
        info_str += '    <TR align="right">\n'
        info_str += '      <TD align="center">Jitter Analysis</TD><TD>%6.3f</TD>\n' % (self.jitter_perf * 60.0e-6)
        info_str += "    </TR>\n"
        info_str += '    <TR align="right">\n'
        info_str += '      <TD align="center"><strong>TOTAL</strong></TD><TD><strong>%6.3f</strong></TD>\n' % (
            self.total_perf * 60.0e-6
        )
        info_str += "    </TR>\n"
        info_str += '    <TR align="right">\n'
        info_str += '      <TD align="center">Plotting</TD><TD>%6.3f</TD>\n' % (self.plotting_perf * 60.0e-6)
        info_str += "    </TR>\n"
        info_str += "  </TABLE>\n"

        return info_str

    @cached_property
    def _get_sweep_info(self):
        sweep_results = self.sweep_results

        info_str = "<H2>Sweep Results</H2>\n"
        info_str += '  <TABLE border="1">\n'
        info_str += '    <TR align="center">\n'
        info_str += "      <TH>Pretap</TH><TH>Posttap</TH><TH>Mean(bit errors)</TH><TH>StdDev(bit errors)</TH>\n"
        info_str += "    </TR>\n"

        for item in sweep_results:
            info_str += '    <TR align="center">\n'
            info_str += "      <TD>%+06.3f</TD><TD>%+06.3f</TD><TD>%d</TD><TD>%d</TD>\n" % (
                item[0],
                item[1],
                item[2],
                item[3],
            )
            info_str += "    </TR>\n"

        info_str += "  </TABLE>\n"

        return info_str

    @cached_property
    def _get_status_str(self):
        status_str = "%-20s | Perf. (Ms/m):    %4.1f" % (self.status, self.total_perf * 60.0e-6)
        dly_str = "         | ChnlDly (ns):    %5.3f" % (self.chnl_dly * 1.0e9)
        err_str = "         | BitErrs: %d" % self.bit_errs
        pwr_str = "         | TxPwr (W): %4.2f" % self.rel_power
        status_str += dly_str + err_str + pwr_str

        try:
            jit_str = "         | Jitter (ps):    ISI=%6.3f    DCD=%6.3f    Pj=%6.3f    Rj=%6.3f" % (
                self.isi_dfe * 1.0e12,
                self.dcd_dfe * 1.0e12,
                self.pj_dfe * 1.0e12,
                self.rj_dfe * 1.0e12,
            )
        except:
            jit_str = "         | (Jitter not available.)"

        status_str += jit_str

        return status_str

    @cached_property
    def _get_tx_h_tune(self):
        nspui = self.nspui
        tap_tuners = self.tx_tap_tuners

        taps = []
        for tuner in tap_tuners:
            if tuner.enabled:
                taps.append(tuner.value)
            else:
                taps.append(0.0)
        taps.insert(1, 1.0 - sum(map(abs, taps)))  # Assume one pre-tap.

        h = sum([[x] + list(zeros(nspui - 1)) for x in taps], [])

        return h

    @cached_property
    def _get_ctle_h_tune(self):
        w = self.w
        len_h = self.len_h
        rx_bw = self.rx_bw_tune * 1.0e9
        peak_freq = self.peak_freq_tune * 1.0e9
        peak_mag = self.peak_mag_tune
        offset = self.ctle_offset_tune
        mode = self.ctle_mode_tune

        _, H = make_ctle(rx_bw, peak_freq, peak_mag, w, mode, offset)
        h = real(ifft(H))[:len_h]
        h *= abs(H[0]) / sum(h)

        return h

    @cached_property
    def _get_ctle_out_h_tune(self):
        chnl_h = self.chnl_h
        tx_h = self.tx_h_tune
        ctle_h = self.ctle_h_tune

        tx_out_h = convolve(tx_h, chnl_h)
        h = convolve(ctle_h, tx_out_h)

        return h

    @cached_property
    def _get_cost(self):
        nspui = self.nspui
        h = self.ctle_out_h_tune
        mod_type = self.mod_type[0]

        s = h.cumsum()
        p = s - pad(s[:-nspui], (nspui, 0), "constant", constant_values=(0, 0))

        (clock_pos, thresh) = pulse_center(p, nspui)
        if clock_pos == -1:
            return 1.0  # Returning a large cost lets it know it took a wrong turn.
        clocks = thresh * ones(len(p))
        if mod_type == 1:  # Handle duo-binary.
            clock_pos -= nspui // 2
        clocks[clock_pos] = 0.0
        if mod_type == 1:  # Handle duo-binary.
            clocks[clock_pos + nspui] = 0.0

        # Cost is simply ISI minus main lobe amplitude.
        # Note: post-cursor ISI is NOT included in cost, when we're using the DFE.
        isi = 0.0
        ix = clock_pos - nspui
        while ix >= 0:
            clocks[ix] = 0.0
            isi += abs(p[ix])
            ix -= nspui
        ix = clock_pos + nspui
        if mod_type == 1:  # Handle duo-binary.
            ix += nspui
        while ix < len(p):
            clocks[ix] = 0.0
            if not self.use_dfe_tune:
                isi += abs(p[ix])
            ix += nspui
        if self.use_dfe_tune:
            for i in range(self.n_taps_tune):
                if clock_pos + nspui * (1 + i) < len(p):
                    p[int(clock_pos + nspui * (0.5 + i)) :] -= p[clock_pos + nspui * (1 + i)]

        self.plotdata.set_data("ctle_out_h_tune", p)
        self.plotdata.set_data("clocks_tune", clocks)

        if mod_type == 1:  # Handle duo-binary.
            return isi - p[clock_pos] - p[clock_pos + nspui] + 2.0 * abs(p[clock_pos + nspui] - p[clock_pos])
        return isi - p[clock_pos]

    @cached_property
    def _get_rel_opt(self):
        return -self.cost

    @cached_property
    def _get_przf_err(self):
        p = self.dfe_out_p
        nspui = self.nspui
        n_taps = self.n_taps

        (clock_pos, _) = pulse_center(p, nspui)
        err = 0
        for i in range(n_taps):
            err += p[clock_pos + (i + 1) * nspui] ** 2

        return err / p[clock_pos] ** 2

    # Changed property handlers.
    def _status_str_changed(self):
        if gDebugStatus:
            print(self.status_str)

    def _use_dfe_changed(self, new_value):
        if not new_value:
            for i in range(1, 4):
                self.tx_taps[i].enabled = True
        else:
            for i in range(1, 4):
                self.tx_taps[i].enabled = False

    def _use_dfe_tune_changed(self, new_value):
        if not new_value:
            for i in range(1, 4):
                self.tx_tap_tuners[i].enabled = True
        else:
            for i in range(1, 4):
                self.tx_tap_tuners[i].enabled = False

    def _tx_ami_file_changed(self, new_value):
        try:
            self.tx_ami_valid = False
            with open(new_value) as pfile:
                pcfg = AMIParamConfigurator(pfile.read())
            self.log("Parsing Tx AMI file, '{}'...\n{}".format(new_value, pcfg.ami_parsing_errors))
            self.tx_has_getwave = pcfg.fetch_param_val(["Reserved_Parameters", "GetWave_Exists"])
            self._tx_cfg = pcfg.open_gui
            self.tx_ami_valid = True
        except Exception as err:
            error_message = "Failed to open and/or parse AMI file!\n{}".format(err)
            self.handle_error(error_message)

    def _tx_dll_file_changed(self, new_value):
        try:
            self.tx_dll_valid = False
            model = AMIModel(str(new_value))
            self._tx_model = model
            self.tx_dll_valid = True
        except Exception as err:
            error_message = "Failed to open DLL/SO file!\n{}".format(err)
            self.handle_error(error_message)

    def _rx_ami_file_changed(self, new_value):
        try:
            self.rx_ami_valid = False
            with open(new_value) as pfile:
                pcfg = AMIParamConfigurator(pfile.read())
            self.log("Parsing Rx AMI file, '{}'...\n{}".format(new_value, pcfg.ami_parsing_errors))
            self.rx_has_getwave = pcfg.fetch_param_val(["Reserved_Parameters", "GetWave_Exists"])
            self._rx_cfg = pcfg.open_gui
            self.rx_ami_valid = True
        except Exception as err:
            error_message = "Failed to open and/or parse AMI file!\n{}".format(err)
            self.handle_error(error_message)

    def _rx_dll_file_changed(self, new_value):
        try:
            self.rx_dll_valid = False
            model = AMIModel(str(new_value))
            self._rx_model = model
            self.rx_dll_valid = True
        except Exception as err:
            error_message = "Failed to open DLL/SO file!\n{}".format(err)
            self.handle_error(error_message)

<<<<<<< HEAD
    def _height_changed(self, new_value):
        channel = draw_channel(new_value, self.width, self.thickness, self.separation)
        self.drawdata.set_data("channel", channel)
        
    def _width_changed(self, new_value):
        channel = draw_channel(self.height, new_value, self.thickness, self.separation)
        self.drawdata.set_data("channel", channel)
        
    def _thickness_changed(self, new_value):
        channel = draw_channel(self.height, self.width, new_value, self.separation)
        self.drawdata.set_data("channel", channel)
        
    def _separation_changed(self, new_value):
        channel = draw_channel(self.height, self.width, self.thickness, new_value)
=======
    def _ch_type_changed(self, new_value):
        channel = draw_channel(self.height, self.width, self.thickness, self.separation, new_value)
        self.drawdata.set_data("channel", channel)
        
    def _height_changed(self, new_value):
        channel = draw_channel(new_value, self.width, self.thickness, self.separation, self.ch_type)
        self.drawdata.set_data("channel", channel)
        
    def _width_changed(self, new_value):
        channel = draw_channel(self.height, new_value, self.thickness, self.separation, self.ch_type)
        self.drawdata.set_data("channel", channel)
        
    def _thickness_changed(self, new_value):
        channel = draw_channel(self.height, self.width, new_value, self.separation, self.ch_type)
        self.drawdata.set_data("channel", channel)
        
    def _separation_changed(self, new_value):
        channel = draw_channel(self.height, self.width, self.thickness, new_value, self.ch_type)
>>>>>>> 1d9df309
        self.drawdata.set_data("channel", channel)
        
    # This function has been pulled outside of the standard Traits/UI "depends_on / @cached_property" mechanism,
    # in order to more tightly control when it executes. I wasn't able to get truly lazy evaluation, and
    # this was causing noticeable GUI slowdown.
    def calc_chnl_h(self):
        """
        Calculates the channel impulse response.

        Also sets, in 'self':
         - chnl_dly:
             group delay of channel
         - start_ix:
             first element of trimmed response
         - t_ns_chnl:
             the x-values, in ns, for plotting 'chnl_h'
         - chnl_H:
             channel frequency response
         - chnl_s:
             channel step response
         - chnl_p:
             channel pulse response

        """

        t = self.t
        ts = t[1]
        nspui = self.nspui
        impulse_length = self.impulse_length * 1.0e-9
        Rs = self.rs
        Cs = self.cout * 1.0e-12
        RL = self.rin
        Cp = self.cin * 1.0e-12
        CL = self.cac * 1.0e-6
        w = self.w

        if self.use_ch_file:
            Zref = self.Zref
            h = import_channel(self.ch_file, ts, self.padded, self.windowed)
            if h[-1] > (max(h) / 2.0):  # step response?
                h = diff(h)  # impulse response is derivative of step response.
            h /= sum(h)  # Normalize d.c. to one.
            chnl_dly = t[where(h == max(h))[0][0]]
            h.resize(len(t))
            H = fft(h)
            chnl_H = 2.0 * calc_G(H, Rs, Cs, Zref, RL, Cp, CL, w)  # Compensating for nominal /2 divider action.
            chnl_h = real(ifft(chnl_H))
        else:
            l_ch = self.l_ch
            if self.use_native:
                v0 = self.v0 * 3.0e8
                R0 = self.R0
                w0 = self.w0
                Rdc = self.Rdc
                Z0 = self.Z0
                Theta0 = self.Theta0

                gamma, Zc = calc_gamma(R0, w0, Rdc, Z0, v0, Theta0, w)
            else:  # 3rd party channel solver
                gamma = self.gamma
                Zc = self.Zc
                if gamma is None or Zc is None:
                    self.handle_error("You haven't run the channel solver yet.")
                    return np.zeros(w)
                ix = len(gamma) // 4  # middle of positive frequencies
                v0 = w[1] / diff(gamma.imag[ix : ix + 2])
            H = exp(-l_ch * gamma)
            chnl_H = 2.0 * calc_G(H, Rs, Cs, Zc, RL, Cp, CL, w)  # Compensating for nominal /2 divider action.
            chnl_h = real(ifft(chnl_H))
            chnl_dly = l_ch / v0

        min_len = 10 * nspui
        max_len = 100 * nspui
        if impulse_length:
            min_len = max_len = impulse_length / ts
        chnl_h, start_ix = trim_impulse(chnl_h, min_len=min_len, max_len=max_len)
        chnl_h /= sum(chnl_h)  # a temporary crutch.
        temp = chnl_h.copy()
        temp.resize(len(t))
        chnl_trimmed_H = fft(temp)

        chnl_s = chnl_h.cumsum()
        chnl_p = chnl_s - pad(chnl_s[:-nspui], (nspui, 0), "constant", constant_values=(0, 0))

        self.chnl_h = chnl_h
        self.len_h = len(chnl_h)
        self.chnl_dly = chnl_dly
        self.chnl_H = chnl_H
        self.chnl_trimmed_H = chnl_trimmed_H
        self.start_ix = start_ix
        self.t_ns_chnl = array(t[start_ix : start_ix + len(chnl_h)]) * 1.0e9
        self.chnl_s = chnl_s
        self.chnl_p = chnl_p

        return chnl_h


# So that we can be used in stand-alone, or imported, fashion.
# def main():
#     PyBERT().configure_traits(view=MyView(solver).traits_view)


# if __name__ == "__main__":
#     main()<|MERGE_RESOLUTION|>--- conflicted
+++ resolved
@@ -71,10 +71,7 @@
     safe_log10,
     trim_impulse,
     draw_channel,
-<<<<<<< HEAD
-=======
     submodules,
->>>>>>> 1d9df309
 )
 from pybert.pybert_view import MyView
 
@@ -449,23 +446,16 @@
     Z0 = Float(gZ0)  #: Channel characteristic impedance, in LC region (Ohms).
     v0 = Float(gv0)  #: Channel relative propagation velocity (c).
     l_ch = Float(gl_ch)  #: Channel length (m).
-<<<<<<< HEAD
-=======
     use_native = Bool(True)  #: Use native channel parameters? (Default = True)
     ch_type    = Enum('microstrip_se', 'microstrip_diff', 'stripline_se', 'stripline_diff')
     diel_const = Float(4.3)    #: Dielectric constant at ``des_freq`` (rel.).
     loss_tan   = Float(0.02)   #: Loss tangent at ``des_freq``.
     des_freq   = Float(1.0e9)  #: Frequency at which ``diel_const`` and ``loss_tan`` are specified (Hz).
->>>>>>> 1d9df309
     height     = Float(0.127)  #: Dielectric thickness (mm).
     width      = Float(0.254)  #: Trace width (mm).
     thickness  = Float(0.036)  #: Trace thickness (mm).
     separation = Float(0.508)  #: Trace separation (mm).
     roughness  = Float(0.005)  #: Average surface roughness (mm).
-<<<<<<< HEAD
-    solver     = List([0])     #: 0 = Simbeor
-    
-=======
     solver     = Trait("No solver", {"No solver": None,})
     lic_path = File(
         "", entries=5, filter=["*.lic", "*.LIC", "*.txt", "*.TXT", "*.*"]
@@ -473,7 +463,6 @@
     lic_name = String("simbeor_complete")  #: Solver license name (if needed).
     prj_name = String("SimbeorPyBERT")     #: Solver project name (if needed).
 
->>>>>>> 1d9df309
     # - EQ Tune
     tx_tap_tuners = List(
         [
@@ -702,11 +691,6 @@
         if self.debug:
             self.log("Debug Mode Enabled.")
 
-<<<<<<< HEAD
-        channel = draw_channel(self.height, self.width, self.thickness, self.separation)
-        self.drawdata.set_data("channel", channel)
-
-=======
         channel = draw_channel(self.height, self.width, self.thickness, self.separation, self.ch_type)
         self.drawdata.set_data("channel", channel)
 
@@ -716,7 +700,6 @@
         self.remove_trait("solver")
         self.add_trait("solver", Trait("None", tmp_dict))
 
->>>>>>> 1d9df309
         if run_simulation:
             # Running the simulation will fill in the required data structure.
             my_run_simulation(self, initial_run=True)
@@ -1505,22 +1488,6 @@
             error_message = "Failed to open DLL/SO file!\n{}".format(err)
             self.handle_error(error_message)
 
-<<<<<<< HEAD
-    def _height_changed(self, new_value):
-        channel = draw_channel(new_value, self.width, self.thickness, self.separation)
-        self.drawdata.set_data("channel", channel)
-        
-    def _width_changed(self, new_value):
-        channel = draw_channel(self.height, new_value, self.thickness, self.separation)
-        self.drawdata.set_data("channel", channel)
-        
-    def _thickness_changed(self, new_value):
-        channel = draw_channel(self.height, self.width, new_value, self.separation)
-        self.drawdata.set_data("channel", channel)
-        
-    def _separation_changed(self, new_value):
-        channel = draw_channel(self.height, self.width, self.thickness, new_value)
-=======
     def _ch_type_changed(self, new_value):
         channel = draw_channel(self.height, self.width, self.thickness, self.separation, new_value)
         self.drawdata.set_data("channel", channel)
@@ -1539,7 +1506,6 @@
         
     def _separation_changed(self, new_value):
         channel = draw_channel(self.height, self.width, self.thickness, new_value, self.ch_type)
->>>>>>> 1d9df309
         self.drawdata.set_data("channel", channel)
         
     # This function has been pulled outside of the standard Traits/UI "depends_on / @cached_property" mechanism,
