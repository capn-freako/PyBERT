--- conflicted
+++ resolved
@@ -323,8 +323,7 @@
     # Independent variables
 
     # - Simulation Control
-<<<<<<< HEAD
-    bit_rate = Range(low=0.1, high=100.0, value=gBitRate)  #: (Gbps)
+    bit_rate = Range(low=0.1, high=120.0, value=gBitRate)  #: (Gbps)
     nbits = Range(low=1000, high=10000000, value=gNbits)  #: Number of bits to simulate.
     pattern_len = Range(low=7, high=10000000, value=gPatLen)  #: PRBS pattern length.
     nspb = Range(low=2, high=256, value=gNspb)  #: Signal vector samples per bit.
@@ -335,19 +334,6 @@
     sweep_aves = Int(gNumAve)
     do_sweep = Bool(False)  #: Run sweeps? (Default = False)
     debug = Bool(True)  #: Log extra info to console when true. (Default = False)
-=======
-    bit_rate        = Range(low=0.1, high=120.0, value=gBitRate)            #: (Gbps)
-    nbits           = Range(low=1000, high=10000000, value=gNbits)          #: Number of bits to simulate.
-    pattern_len     = Range(low=7, high=10000000, value=gPatLen)            #: PRBS pattern length.
-    nspb            = Range(low=2, high=256, value=gNspb)                   #: Signal vector samples per bit.
-    eye_bits        = Int(gNbits // 5)                                      #: # of bits used to form eye. (Default = last 20%)
-    mod_type        = List([0])                                             #: 0 = NRZ; 1 = Duo-binary; 2 = PAM-4
-    num_sweeps      = Int(1)                                                #: Number of sweeps to run.
-    sweep_num       = Int(1)
-    sweep_aves      = Int(gNumAve)
-    do_sweep        = Bool(False)                                           #: Run sweeps? (Default = False)
-    debug           = Bool(True)                                           #: Log extra info to console when true. (Default = False)
->>>>>>> 405b1402
 
     # - Channel Control
     use_ch_file = Bool(False)  #: Import channel description from file? (Default = False)
