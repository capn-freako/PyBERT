#! /usr/bin/env python

"""
Bit error rate tester (BERT) simulator, written in Python.

Original Author: David Banas <capn.freako@gmail.com>

Original Date:   17 June 2014

Testing by: Mark Marlett <mark.marlett@gmail.com>

This Python script provides a GUI interface to a BERT simulator, which
can be used to explore the concepts of serial communication link design.

The application source is divided among several files, as follows:

    pybert.py       - This file. It contains:
                      - independent variable declarations
                      - default initialization
                      - the definitions of those dependent variables, which are handled
                        automatically by the Traits/UI machinery.
                
    pybert_view.py  - Contains the main window layout definition, as
                      well as the definitions of user invoked actions
                      (i.e.- buttons).

    pybert_cntrl.py - Contains the definitions for those dependent
                      variables, which are updated not automatically by
                      the Traits/UI machinery, but rather by explicit
                      user action (i.e. - button clicks).

    pybert_util.py  - Contains general purpose utility functionality.

    dfe.py          - Contains the decision feedback equalizer model.

    cdr.py          - Contains the clock data recovery unit model.

Copyright (c) 2014 by David Banas; All rights reserved World wide.
"""

from traits.api      import HasTraits, Array, Range, Float, Int, Property, String, cached_property, Instance, HTML, List, Bool, File
from chaco.api       import Plot, ArrayPlotData, VPlotContainer, GridPlotContainer, ColorMapper, Legend, OverlayPlotContainer, PlotAxis
from chaco.tools.api import PanTool, ZoomTool, LegendTool, TraitsTool, DragZoom
from numpy           import array, linspace, zeros, histogram, mean, diff, log10, transpose, shape, exp, real
from numpy.fft       import fft, ifft
from numpy.random    import randint
from scipy.signal    import lfilter, iirfilter

from pybert_view     import traits_view
from pybert_cntrl    import my_run_simulation, update_results, update_eyes
from pybert_util     import calc_gamma, calc_G, trim_impulse, import_qucs_csv
from pybert_plot     import make_plots

debug = False

# Default model parameters - Modify these to customize the default simulation.
# - Simulation Control
gUI             = 100     # (ps)
gNbits          = 8000    # number of bits to run
gPatLen         = 127     # repeating bit pattern length
gNspb           = 32      # samples per bit
gNumAve         = 1       # Number of bit error samples to average, when sweeping.
# - Channel Control
#     - parameters for Howard Johnson's "Metallic Transmission Model"
#     - (See "High Speed Signal Propagation", Sec. 3.1.)
#     - ToDo: These are the values for 24 guage twisted copper pair; need to add other options.
gRdc            = 0.1876  # Ohms/m
gw0             = 10.e6   # 10 MHz is recommended in Ch. 8 of his second book, in which UTP is described in detail.
gR0             = 1.452   # skin-effect resistance (Ohms/m)
gTheta0         = .02     # loss tangent
gZ0             = 100.    # characteristic impedance in LC region (Ohms)
gv0             = 0.67    # relative propagation velocity (c)
gl_ch           = 1.0     # cable length (m)
gRn             = 0.01    # standard deviation of Gaussian random noise (V) (Applied at end of channel, so as to appear white to Rx.)
# - Tx
gVod            = 1.0     # output drive strength (Vp)
gRs             = 100     # differential source impedance (Ohms)
gCout           = 0.50    # parasitic output capacitance (pF) (Assumed to exist at both 'P' and 'N' nodes.)
gPnMag          = 0.1     # magnitude of periodic noise (V)
gPnFreq         = 0.437   # frequency of periodic noise (MHz)
# - Rx
gRin            = 100     # differential input resistance
gCin            = 0.50    # parasitic input capacitance (pF) (Assumed to exist at both 'P' and 'N' nodes.)
gCac            = 1.      # a.c. coupling capacitance (uF) (Assumed to exist at both 'P' and 'N' nodes.)
gBW             = 12.     # Rx signal path bandwidth, assuming no CTLE action. (GHz)
gUseCtle        = True    # Include CTLE when running simulation.
gUseDfe         = True    # Include DFE when running simulation.
gDfeIdeal       = True    # DFE ideal summing node selector
gPeakFreq       = 5.      # CTLE peaking frequency (GHz)
gPeakMag        = 10.     # CTLE peaking magnitude (dB)
# - DFE
gDecisionScaler = 0.5
gNtaps          = 5
gGain           = 0.1
gNave           = 100
gDfeBW          = 12.     # DFE summing node bandwidth (GHz)
# - CDR
gDeltaT         = 0.1     # (ps)
gAlpha          = 0.01
gNLockAve       = 500     # number of UI used to average CDR locked status.
gRelLockTol     = .1      # relative lock tolerance of CDR.
gLockSustain    = 500
# - Analysis
gThresh         = 6       # threshold for identifying periodic jitter spectral elements (sigma)

class PyBERT(HasTraits):
    """
    A serial communication link bit error rate tester (BERT) simulator with a GUI interface.
    
    Useful for exploring the concepts of serial communication link design.
    """

    # Independent variables
    # - Simulation Control
    ui              = Float(gUI)                                            # (ps)
    nbits           = Int(gNbits)
    pattern_len     = Int(gPatLen)
    nspb            = Int(gNspb)
    eye_bits        = Int(gNbits // 5)
    mod_type        = List([0])
    num_sweeps      = Int(1)
    sweep_num       = Int(1)
    sweep_aves      = Int(gNumAve)
    do_sweep        = Bool(False)
    # - Channel Control
    use_ch_file     = Bool(False)
    ch_file         = File('', entries=5, filter=['*.csv'])
    Rdc             = Float(gRdc)
    w0              = Float(gw0)
    R0              = Float(gR0)
    Theta0          = Float(gTheta0)
    Z0              = Float(gZ0)
    v0              = Float(gv0)
    l_ch            = Float(gl_ch)
    # - Tx
    vod             = Float(gVod)                                           # (V)
    rs              = Float(gRs)                                            # (Ohms)
    cout            = Float(gCout)                                          # (pF)
    pn_mag          = Float(gPnMag)                                         # (ps)
    pn_freq         = Float(gPnFreq)                                        # (MHz)
    rn              = Float(gRn)                                            # (V)
    pretap          = Float(-0.05)
    pretap_sweep    = Bool(False)
    pretap_final    = Float(-0.05)
    pretap_steps    = Int(5)
    posttap         = Float(-0.10)
    posttap_sweep   = Bool(False)
    posttap_final   = Float(-0.10)
    posttap_steps   = Int(10)
    posttap2        = Float(0.0)
    posttap2_sweep  = Bool(False)
    posttap2_final  = Float(0.0)
    posttap2_steps  = Int(10)
    posttap3        = Float(0.0)
    posttap3_sweep  = Bool(False)
    posttap3_final  = Float(0.0)
    posttap3_steps  = Int(10)
    pretap_tune     = Float(0.0)
    posttap_tune    = Float(0.0)
    posttap2_tune   = Float(0.0)
    posttap3_tune   = Float(0.0)
    # - Rx
    rin             = Float(gRin)                                           # (Ohmin)
    cin             = Float(gCin)                                           # (pF)
    cac             = Float(gCac)                                           # (uF)
    rx_bw           = Float(gBW)                                            # (GHz)
    use_agc         = Bool(True)
    use_dfe         = Bool(gUseDfe)
    sum_ideal       = Bool(gDfeIdeal)
    peak_freq       = Float(gPeakFreq)                                      # CTLE peaking frequency (GHz)
    peak_mag        = Float(gPeakMag)                                       # CTLE peaking magnitude (dB)
    rx_bw_tune      = Float(gBW)
    peak_freq_tune  = Float(gPeakFreq)
    peak_mag_tune   = Float(gPeakMag)
    # - DFE
    decision_scaler = Float(gDecisionScaler)
    gain            = Float(gGain)
    n_ave           = Float(gNave)
    n_taps          = Int(gNtaps)
    sum_bw          = Float(gDfeBW)                                         # (GHz)
    # - CDR
    delta_t         = Float(gDeltaT)                                        # (ps)
    alpha           = Float(gAlpha)
    n_lock_ave      = Int(gNLockAve)
    rel_lock_tol    = Float(gRelLockTol)
    lock_sustain    = Int(gLockSustain)
    # - Analysis
    thresh          = Int(gThresh)
    # - Plots (plot containers, actually)
    plotdata          = ArrayPlotData()
    plots_h           = Instance(GridPlotContainer)
    plots_s           = Instance(GridPlotContainer)
    plots_H           = Instance(GridPlotContainer)
    plots_dfe         = Instance(GridPlotContainer)
    plots_eye         = Instance(GridPlotContainer)
    plots_jitter_dist = Instance(GridPlotContainer)
    plots_jitter_spec = Instance(GridPlotContainer)
    plots_bathtub     = Instance(GridPlotContainer)
    # - Status
    status          = String("Ready.")
    jitter_perf     = Float(0.)
    total_perf      = Float(0.)
    sweep_results   = List([])
    # - About
    ident  = String('PyBERT v1.4 - a serial communication link design tool, written in Python\n\n \
    David Banas\n \
<<<<<<< HEAD
    February 15, 2015\n\n \
=======
    March 8, 2015\n\n \
>>>>>>> eb03908c
    Copyright (c) 2014 David Banas;\n \
    All rights reserved World wide.')
    # - Help
    instructions = Property(HTML)

    # Dependent variables
    # - Handled by the Traits/UI machinery. (Should only contain "low overhead" variables, which don't freeze the GUI noticeably.)
    jitter_info     = Property(HTML,    depends_on=['jitter_perf'])
    perf_info       = Property(HTML,    depends_on=['total_perf'])
    status_str      = Property(String,  depends_on=['status'])
    sweep_info      = Property(HTML,    depends_on=['sweep_results'])
    tx_h_tune       = Property(Array,   depends_on=['pretap_tune', 'posttap_tune', 'posttap2_tune', 'posttap3_tune'])
    ctle_h_tune     = Property(Array,   depends_on=['peak_freq_tune', 'peak_mag_tune', 'rx_bw_tune'])
    ctle_out_h_tune = Property(Array,   depends_on=['chnl_h', 'tx_h_tune', 'ctle_h_tune'])
    # - Handled by pybert_cntrl.py, upon user button clicks. (May contain "large overhead" variables.)
    #   - These are dependencies. So, they must be Array()s.
    #   - These are not.
    # Note: Everything has been moved to pybert_cntrl.py.
    #       I was beginning to suspect flaky initialization behavior,
    #       due to the way in which I was splitting up the initialization.
    #       Also, this guarantees no GUI freeze-up.
    # This is an experiment at bringing channel impulse definition back.
#    chnl_h          = Property(Array, depends_on=['use_ch_file', 'ch_file', 'Rdc', 'w0', 'R0', 'Theta0', 'Z0', 'v0', 'l_ch'])
#    t_ns_chnl       = Property(Array, depends_on=['t_ns', 'chnl_h'])
    chnl_h          = Property(Array)
    t_ns_chnl       = Property(Array)

    # Default initialization
    def __init__(self):
        """
        Initial plot setup occurs here.

        In order to populate the data structure we need to
        construct the plots, we must run the simulation.

        """

        # Super-class initialization is ABSOLUTELY NECESSARY, in order
        # to get all the Traits/UI machinery setup correctly.
        super(PyBERT, self).__init__()

        # Running the simulation will fill in the required data structure.
        my_run_simulation(self, initial_run=True)

<<<<<<< HEAD
        # Once the required data structure is filled in, we can create the plots.
        make_plots(self, n_dfe_taps = gNtaps)
=======
        # Now, create all the various plots we need for our GUI.
        # - DFE tab
        plot1 = Plot(plotdata)
        plot1.plot(("t_ns", "dfe_out"), type="line", color="blue")
        plot1.plot(("t_ns", "clocks"), type="line", color="green")
        plot1.plot(("t_ns", "lockeds"), type="line", color="red")
        plot1.title  = "DFE Output, Recovered Clocks, & Locked"
        plot1.index_axis.title = "Time (ns)"
        plot1.tools.append(PanTool(plot1, constrain=True, constrain_key=None, constrain_direction='x'))
        zoom1 = ZoomTool(plot1, tool_mode="range", axis='index', always_on=False)
        plot1.overlays.append(zoom1)

        plot2        = Plot(plotdata)
        plot2.plot(("t_ns", "ui_ests"), type="line", color="blue")
        plot2.title  = "CDR Adaptation"
        plot2.index_axis.title = "Time (ns)"
        plot2.value_axis.title = "UI (ps)"
        plot2.index_range = plot1.index_range # Zoom x-axes in tandem.

        plot3        = Plot(plotdata)
        plot3.plot(('f_MHz_dfe', 'jitter_rejection_ratio'), type="line", color="blue")
        plot3.title  = "CDR/DFE Jitter Rejection Ratio"
        plot3.index_axis.title = "Frequency (MHz)"
        plot3.value_axis.title = "Ratio (dB)"
        zoom3 = ZoomTool(plot3, tool_mode="range", axis='index', always_on=False)
        plot3.overlays.append(zoom3)

        plot4        = Plot(plotdata)
        plot4.plot(('auto_corr'), type="line", color="blue")
        plot4.title  = "Received to Transmitted Bits Correlation"
        plot4.index_axis.title = "Offset (bits)"
        plot4.value_axis.title = "Correlation"
        plot4.value_range.high_setting = 1
        plot4.value_range.low_setting  = 0
        zoom4 = ZoomTool(plot4, tool_mode="range", axis='index', always_on=False)
        plot4.overlays.append(zoom4)

        plot9 = Plot(plotdata, auto_colors=['red', 'orange', 'yellow', 'green', 'blue', 'purple'])
        for i in range(gNtaps):
            plot9.plot(("tap_weight_index", "tap%d_weights" % (i + 1)), type="line", color="auto", name="tap%d"%(i+1))
        plot9.title  = "DFE Adaptation"
        plot9.tools.append(PanTool(plot9, constrain=True, constrain_key=None, constrain_direction='x'))
        zoom9 = ZoomTool(plot9, tool_mode="range", axis='index', always_on=False)
        plot9.overlays.append(zoom9)
        plot9.legend.visible = True
        plot9.legend.align = 'ul'

        container_dfe = GridPlotContainer(shape=(2,2))
        container_dfe.add(plot2)
        container_dfe.add(plot9)
        container_dfe.add(plot1)
        container_dfe.add(plot3)
        self.plots_dfe = container_dfe

        # - EQ Tune tab
        plot_h_tune = Plot(plotdata)
        plot_h_tune.plot(("t_ns_chnl", "ctle_out_h_tune"), type="line", color="red",  name="Cumulative")
        plot_h_tune.plot(("t_ns_chnl", "ctle_out_g_tune"), type="line", color="gray")
        plot_h_tune.title            = "Channel + Tx Preemphasis + CTLE"
        plot_h_tune.index_axis.title = "Time (ns)"
        plot_h_tune.y_axis.title     = "Impulse Response (V/ns)"
        zoom_tune = ZoomTool(plot_h_tune, tool_mode="range", axis='index', always_on=False)
        plot_h_tune.overlays.append(zoom_tune)
        self.plot_h_tune = plot_h_tune

        # - Impulse Responses tab
        plot_h_chnl = Plot(plotdata)
        plot_h_chnl.plot(("t_ns_chnl", "chnl_h"), type="line", color="blue")
        plot_h_chnl.plot(("t_ns_chnl", "chnl_g"), type="line", color="gray")
        plot_h_chnl.title            = "Channel"
        plot_h_chnl.index_axis.title = "Time (ns)"
        plot_h_chnl.y_axis.title     = "Impulse Response (V/ns)"
        zoom_chnl = ZoomTool(plot_h_chnl, tool_mode="range", axis='index', always_on=False)
        plot_h_chnl.overlays.append(zoom_chnl)

        plot_h_tx = Plot(plotdata)
        plot_h_tx.plot(("t_ns_chnl", "tx_out_h"), type="line", color="red",  name="Cumulative")
        plot_h_tx.plot(("t_ns_chnl", "tx_out_g"), type="line", color="gray")
        plot_h_tx.title            = "Channel + Tx Preemphasis"
        plot_h_tx.index_axis.title = "Time (ns)"
        plot_h_tx.y_axis.title     = "Impulse Response (V/ns)"
        plot_h_tx.index_range      = plot_h_chnl.index_range         # Zoom x-axes in tandem.

        plot_h_ctle = Plot(plotdata)
        plot_h_ctle.plot(("t_ns_chnl", "ctle_out_h"), type="line", color="red",  name="Cumulative")
        plot_h_ctle.plot(("t_ns_chnl", "ctle_out_g"), type="line", color="gray")
        plot_h_ctle.title            = "Channel + Tx Preemphasis + CTLE"
        plot_h_ctle.index_axis.title = "Time (ns)"
        plot_h_ctle.y_axis.title     = "Impulse Response (V/ns)"
        plot_h_ctle.index_range      = plot_h_chnl.index_range         # Zoom x-axes in tandem.

        plot_h_dfe = Plot(plotdata)
        plot_h_dfe.plot(("t_ns_chnl", "dfe_out_h"), type="line", color="red",  name="Cumulative")
        plot_h_dfe.plot(("t_ns_chnl", "dfe_out_g"), type="line", color="gray")
        plot_h_dfe.title            = "Channel + Tx Preemphasis + CTLE + DFE"
        plot_h_dfe.index_axis.title = "Time (ns)"
        plot_h_dfe.y_axis.title     = "Impulse Response (V/ns)"
        plot_h_dfe.index_range      = plot_h_chnl.index_range         # Zoom x-axes in tandem.

        container_h = GridPlotContainer(shape=(2,2))
        container_h.add(plot_h_chnl)
        container_h.add(plot_h_tx)
        container_h.add(plot_h_ctle)
        container_h.add(plot_h_dfe)
        self.plots_h  = container_h

        # - Step Responses tab
        plot_s_chnl = Plot(plotdata)
        plot_s_chnl.plot(("t_ns_chnl", "chnl_s"), type="line", color="blue")
        plot_s_chnl.title            = "Channel"
        plot_s_chnl.index_axis.title = "Time (ns)"
        plot_s_chnl.y_axis.title     = "Step Response (V)"

        plot_s_tx = Plot(plotdata)
        plot_s_tx.plot(("t_ns_chnl", "tx_s"),     type="line", color="blue", name="Incremental")
        plot_s_tx.plot(("t_ns_chnl", "tx_out_s"), type="line", color="red",  name="Cumulative")
        plot_s_tx.title            = "Channel + Tx Preemphasis"
        plot_s_tx.index_axis.title = "Time (ns)"
        plot_s_tx.y_axis.title     = "Step Response (V)"
        plot_s_tx.legend.visible   = True
        plot_s_tx.legend.align     = 'lr'

        plot_s_ctle = Plot(plotdata)
        plot_s_ctle.plot(("t_ns_chnl", "ctle_s"),     type="line", color="blue", name="Incremental")
        plot_s_ctle.plot(("t_ns_chnl", "ctle_out_s"), type="line", color="red",  name="Cumulative")
        plot_s_ctle.title            = "Channel + Tx Preemphasis + CTLE"
        plot_s_ctle.index_axis.title = "Time (ns)"
        plot_s_ctle.y_axis.title     = "Step Response (V)"
        plot_s_ctle.legend.visible   = True
        plot_s_ctle.legend.align     = 'lr'

        plot_s_dfe = Plot(plotdata)
        plot_s_dfe.plot(("t_ns_chnl", "dfe_s"),     type="line", color="blue", name="Incremental")
        plot_s_dfe.plot(("t_ns_chnl", "dfe_out_s"), type="line", color="red",  name="Cumulative")
        plot_s_dfe.title            = "Channel + Tx Preemphasis + CTLE + DFE"
        plot_s_dfe.index_axis.title = "Time (ns)"
        plot_s_dfe.y_axis.title     = "Step Response (V)"
        plot_s_dfe.legend.visible   = True
        plot_s_dfe.legend.align     = 'lr'

        container_s = GridPlotContainer(shape=(2,2))
        container_s.add(plot_s_chnl)
        container_s.add(plot_s_tx)
        container_s.add(plot_s_ctle)
        container_s.add(plot_s_dfe)
        self.plots_s  = container_s

        # - Pulse Responses tab
        plot_p_chnl = Plot(plotdata)
        plot_p_chnl.plot(("t_ns_chnl", "chnl_p"), type="line", color="blue")
        plot_p_chnl.title            = "Channel"
        plot_p_chnl.index_axis.title = "Time (ns)"
        plot_p_chnl.y_axis.title     = "Pulse Response (V)"

        plot_p_tx = Plot(plotdata)
#        plot_p_tx.plot(("t_ns_chnl", "tx_p"),     type="line", color="blue", name="Incremental")
        plot_p_tx.plot(("t_ns_chnl", "tx_out_p"), type="line", color="red",  name="Cumulative")
        plot_p_tx.title            = "Channel + Tx Preemphasis"
        plot_p_tx.index_axis.title = "Time (ns)"
        plot_p_tx.y_axis.title     = "Pulse Response (V)"
#        plot_p_tx.legend.visible   = True
        plot_p_tx.legend.align     = 'lr'

        plot_p_ctle = Plot(plotdata)
#        plot_p_ctle.plot(("t_ns_chnl", "ctle_p"),     type="line", color="blue", name="Incremental")
        plot_p_ctle.plot(("t_ns_chnl", "ctle_out_p"), type="line", color="red",  name="Cumulative")
        plot_p_ctle.title            = "Channel + Tx Preemphasis + CTLE"
        plot_p_ctle.index_axis.title = "Time (ns)"
        plot_p_ctle.y_axis.title     = "Pulse Response (V)"
#        plot_p_ctle.legend.visible   = True
        plot_p_ctle.legend.align     = 'lr'

        plot_p_dfe = Plot(plotdata)
#        plot_p_dfe.plot(("t_ns_chnl", "dfe_p"),     type="line", color="blue", name="Incremental")
        plot_p_dfe.plot(("t_ns_chnl", "dfe_out_p"), type="line", color="red",  name="Cumulative")
        plot_p_dfe.title            = "Channel + Tx Preemphasis + CTLE + DFE"
        plot_p_dfe.index_axis.title = "Time (ns)"
        plot_p_dfe.y_axis.title     = "Pulse Response (V)"
#        plot_p_dfe.legend.visible   = True
        plot_p_dfe.legend.align     = 'lr'

        container_p = GridPlotContainer(shape=(2,2))
        container_p.add(plot_p_chnl)
        container_p.add(plot_p_tx)
        container_p.add(plot_p_ctle)
        container_p.add(plot_p_dfe)
        self.plots_p  = container_p

        # - Frequency Responses tab
        plot_H_chnl = Plot(plotdata)
        plot_H_chnl.plot(("f_GHz", "chnl_H"), type="line", color="blue", index_scale='log')
        plot_H_chnl.title            = "Channel"
        plot_H_chnl.index_axis.title = "Frequency (GHz)"
        plot_H_chnl.y_axis.title     = "Frequency Response (dB)"
        plot_H_chnl.index_range.low_setting  = 0.1
        plot_H_chnl.index_range.high_setting = 40.

        plot_H_tx = Plot(plotdata)
        plot_H_tx.plot(("f_GHz", "tx_H"),     type="line", color="blue", name="Incremental", index_scale='log')
        plot_H_tx.plot(("f_GHz", "tx_out_H"), type="line", color="red",  name="Cumulative", index_scale='log')
        plot_H_tx.title            = "Channel + Tx Preemphasis"
        plot_H_tx.index_axis.title = "Frequency (GHz)"
        plot_H_tx.y_axis.title     = "Frequency Response (dB)"
        plot_H_tx.index_range.low_setting  = 0.1
        plot_H_tx.index_range.high_setting = 40.
        plot_H_tx.legend.visible   = True
        plot_H_tx.legend.align     = 'll'

        plot_H_ctle = Plot(plotdata)
        plot_H_ctle.plot(("f_GHz", "ctle_H"),     type="line", color="blue", name="Incremental", index_scale='log')
        plot_H_ctle.plot(("f_GHz", "ctle_out_H"), type="line", color="red",  name="Cumulative", index_scale='log')
        plot_H_ctle.title            = "Channel + Tx Preemphasis + CTLE"
        plot_H_ctle.index_axis.title = "Frequency (GHz)"
        plot_H_ctle.y_axis.title     = "Frequency Response (dB)"
        plot_H_ctle.index_range.low_setting  = 0.1
        plot_H_ctle.index_range.high_setting = 40.
        plot_H_ctle.value_range.low_setting  = -40.
        plot_H_ctle.legend.visible   = True
        plot_H_ctle.legend.align     = 'll'

        plot_H_chnl.value_range = plot_H_ctle.value_range 
        plot_H_tx.value_range   = plot_H_ctle.value_range 

        plot_H_dfe = Plot(plotdata)
        plot_H_dfe.plot(("f_GHz", "dfe_H"),     type="line", color="blue", name="Incremental", index_scale='log')
        plot_H_dfe.plot(("f_GHz", "dfe_out_H"), type="line", color="red",  name="Cumulative", index_scale='log')
        plot_H_dfe.title            = "Channel + Tx Preemphasis + CTLE + DFE"
        plot_H_dfe.index_axis.title = "Frequency (GHz)"
        plot_H_dfe.y_axis.title     = "Frequency Response (dB)"
        plot_H_dfe.index_range.low_setting  = 0.1
        plot_H_dfe.index_range.high_setting = 40.
        plot_H_dfe.value_range = plot_H_ctle.value_range 
        plot_H_dfe.legend.visible   = True
        plot_H_dfe.legend.align     = 'll'

        container_H = GridPlotContainer(shape=(2,2))
        container_H.add(plot_H_chnl)
        container_H.add(plot_H_tx)
        container_H.add(plot_H_ctle)
        container_H.add(plot_H_dfe)
        self.plots_H  = container_H

        # - Outputs tab
        plot_out_chnl = Plot(plotdata)
        plot_out_chnl.plot(("t_ns", "ideal_signal"), type="line", color="lightgrey")
        plot_out_chnl.plot(("t_ns", "chnl_out"),     type="line", color="blue")
        plot_out_chnl.title            = "Channel"
        plot_out_chnl.index_axis.title = "Time (ns)"
        plot_out_chnl.y_axis.title     = "Output (V)"
        zoom_out_chnl = ZoomTool(plot_out_chnl, tool_mode="range", axis='index', always_on=False)
        plot_out_chnl.overlays.append(zoom_out_chnl)

        plot_out_tx = Plot(plotdata)
        plot_out_tx.plot(("t_ns", "tx_out"), type="line", color="blue")
        plot_out_tx.title            = "Channel + Tx Preemphasis (Noise added here.)"
        plot_out_tx.index_axis.title = "Time (ns)"
        plot_out_tx.y_axis.title     = "Output (V)"
        plot_out_tx.index_range = plot_out_chnl.index_range # Zoom x-axes in tandem.

        plot_out_ctle = Plot(plotdata)
        plot_out_ctle.plot(("t_ns", "ctle_out"), type="line", color="blue")
        plot_out_ctle.title            = "Channel + Tx Preemphasis + CTLE"
        plot_out_ctle.index_axis.title = "Time (ns)"
        plot_out_ctle.y_axis.title     = "Output (V)"
        plot_out_ctle.index_range = plot_out_chnl.index_range # Zoom x-axes in tandem.

        plot_out_dfe = Plot(plotdata)
        plot_out_dfe.plot(("t_ns", "dfe_out"), type="line", color="blue")
        plot_out_dfe.title            = "Channel + Tx Preemphasis + CTLE + DFE"
        plot_out_dfe.index_axis.title = "Time (ns)"
        plot_out_dfe.y_axis.title     = "Output (V)"
        plot_out_dfe.index_range = plot_out_chnl.index_range # Zoom x-axes in tandem.

        container_out = GridPlotContainer(shape=(2,2))
        container_out.add(plot_out_chnl)
        container_out.add(plot_out_tx)
        container_out.add(plot_out_ctle)
        container_out.add(plot_out_dfe)
        self.plots_out  = container_out

        # - Eye Diagrams tab
        seg_map = dict(
            red = [
                (0.00, 0.00, 0.00), # black
                (0.00001, 0.00, 0.00), # blue
                (0.15, 0.00, 0.00), # cyan
                (0.30, 0.00, 0.00), # green
                (0.45, 1.00, 1.00), # yellow
                (0.60, 1.00, 1.00), # orange
                (0.75, 1.00, 1.00), # red
                (0.90, 1.00, 1.00), # pink
                (1.00, 1.00, 1.00) # white
            ],
            green = [
                (0.00, 0.00, 0.00), # black
                (0.00001, 0.00, 0.00), # blue
                (0.15, 0.50, 0.50), # cyan
                (0.30, 0.50, 0.50), # green
                (0.45, 1.00, 1.00), # yellow
                (0.60, 0.50, 0.50), # orange
                (0.75, 0.00, 0.00), # red
                (0.90, 0.50, 0.50), # pink
                (1.00, 1.00, 1.00) # white
            ],
            blue = [
                (0.00, 0.00, 0.00), # black
                (1e-18, 0.50, 0.50), # blue
                (0.15, 0.50, 0.50), # cyan
                (0.30, 0.00, 0.00), # green
                (0.45, 0.00, 0.00), # yellow
                (0.60, 0.00, 0.00), # orange
                (0.75, 0.00, 0.00), # red
                (0.90, 0.50, 0.50), # pink
                (1.00, 1.00, 1.00) # white
            ]
        )
        clr_map = ColorMapper.from_segment_map(seg_map)
        self.clr_map = clr_map

        plot_eye_chnl = Plot(plotdata)
        plot_eye_chnl.img_plot("eye_chnl", colormap=clr_map,)
        plot_eye_chnl.y_direction = 'normal'
        plot_eye_chnl.components[0].y_direction = 'normal'
        plot_eye_chnl.title  = "Channel"
        plot_eye_chnl.x_axis.title = "Time (ps)"
        plot_eye_chnl.x_axis.orientation = "bottom"
        plot_eye_chnl.y_axis.title = "Signal Level (V)"
        plot_eye_chnl.x_grid.visible = True
        plot_eye_chnl.y_grid.visible = True
        plot_eye_chnl.x_grid.line_color = 'gray'
        plot_eye_chnl.y_grid.line_color = 'gray'

        plot_eye_tx = Plot(plotdata)
        plot_eye_tx.img_plot("eye_tx", colormap=clr_map,)
        plot_eye_tx.y_direction = 'normal'
        plot_eye_tx.components[0].y_direction = 'normal'
        plot_eye_tx.title  = "Channel + Tx Preemphasis (Noise added here.)"
        plot_eye_tx.x_axis.title = "Time (ps)"
        plot_eye_tx.x_axis.orientation = "bottom"
        plot_eye_tx.y_axis.title = "Signal Level (V)"
        plot_eye_tx.x_grid.visible = True
        plot_eye_tx.y_grid.visible = True
        plot_eye_tx.x_grid.line_color = 'gray'
        plot_eye_tx.y_grid.line_color = 'gray'

        plot_eye_ctle = Plot(plotdata)
        plot_eye_ctle.img_plot("eye_ctle", colormap=clr_map,)
        plot_eye_ctle.y_direction = 'normal'
        plot_eye_ctle.components[0].y_direction = 'normal'
        plot_eye_ctle.title  = "Channel + Tx Preemphasis + CTLE"
        plot_eye_ctle.x_axis.title = "Time (ps)"
        plot_eye_ctle.x_axis.orientation = "bottom"
        plot_eye_ctle.y_axis.title = "Signal Level (V)"
        plot_eye_ctle.x_grid.visible = True
        plot_eye_ctle.y_grid.visible = True
        plot_eye_ctle.x_grid.line_color = 'gray'
        plot_eye_ctle.y_grid.line_color = 'gray'

        plot_eye_dfe = Plot(plotdata)
        plot_eye_dfe.img_plot("eye_dfe", colormap=clr_map,)
        plot_eye_dfe.y_direction = 'normal'
        plot_eye_dfe.components[0].y_direction = 'normal'
        plot_eye_dfe.title  = "Channel + Tx Preemphasis + CTLE + DFE"
        plot_eye_dfe.x_axis.title = "Time (ps)"
        plot_eye_dfe.x_axis.orientation = "bottom"
        plot_eye_dfe.y_axis.title = "Signal Level (V)"
        plot_eye_dfe.x_grid.visible = True
        plot_eye_dfe.y_grid.visible = True
        plot_eye_dfe.x_grid.line_color = 'gray'
        plot_eye_dfe.y_grid.line_color = 'gray'

        container_eye = GridPlotContainer(shape=(2,2))
        container_eye.add(plot_eye_chnl)
        container_eye.add(plot_eye_tx)
        container_eye.add(plot_eye_ctle)
        container_eye.add(plot_eye_dfe)
        self.plots_eye  = container_eye

        # - Jitter Distributions tab
        plot_jitter_dist_chnl        = Plot(plotdata)
        plot_jitter_dist_chnl.plot(('jitter_bins', 'jitter_chnl'),     type="line", color="blue", name="Measured")
        plot_jitter_dist_chnl.plot(('jitter_bins', 'jitter_ext_chnl'), type="line", color="red",  name="Extrapolated")
        plot_jitter_dist_chnl.title  = "Channel"
        plot_jitter_dist_chnl.index_axis.title = "Time (ps)"
        plot_jitter_dist_chnl.value_axis.title = "Count"
        plot_jitter_dist_chnl.legend.visible   = True
        plot_jitter_dist_chnl.legend.align     = 'ur'

        plot_jitter_dist_tx        = Plot(plotdata)
        plot_jitter_dist_tx.plot(('jitter_bins', 'jitter_tx'),     type="line", color="blue", name="Measured")
        plot_jitter_dist_tx.plot(('jitter_bins', 'jitter_ext_tx'), type="line", color="red",  name="Extrapolated")
        plot_jitter_dist_tx.title  = "Channel + Tx Preemphasis (Noise added here.)"
        plot_jitter_dist_tx.index_axis.title = "Time (ps)"
        plot_jitter_dist_tx.value_axis.title = "Count"
        plot_jitter_dist_tx.legend.visible   = True
        plot_jitter_dist_tx.legend.align     = 'ur'

        plot_jitter_dist_ctle        = Plot(plotdata)
        plot_jitter_dist_ctle.plot(('jitter_bins', 'jitter_ctle'),     type="line", color="blue", name="Measured")
        plot_jitter_dist_ctle.plot(('jitter_bins', 'jitter_ext_ctle'), type="line", color="red",  name="Extrapolated")
        plot_jitter_dist_ctle.title  = "Channel + Tx Preemphasis + CTLE"
        plot_jitter_dist_ctle.index_axis.title = "Time (ps)"
        plot_jitter_dist_ctle.value_axis.title = "Count"
        plot_jitter_dist_ctle.legend.visible   = True
        plot_jitter_dist_ctle.legend.align     = 'ur'

        plot_jitter_dist_dfe        = Plot(plotdata)
        plot_jitter_dist_dfe.plot(('jitter_bins', 'jitter_dfe'),     type="line", color="blue", name="Measured")
        plot_jitter_dist_dfe.plot(('jitter_bins', 'jitter_ext_dfe'), type="line", color="red",  name="Extrapolated")
        plot_jitter_dist_dfe.title  = "Channel + Tx Preemphasis + CTLE + DFE"
        plot_jitter_dist_dfe.index_axis.title = "Time (ps)"
        plot_jitter_dist_dfe.value_axis.title = "Count"
        plot_jitter_dist_dfe.legend.visible   = True
        plot_jitter_dist_dfe.legend.align     = 'ur'

        container_jitter_dist = GridPlotContainer(shape=(2,2))
        container_jitter_dist.add(plot_jitter_dist_chnl)
        container_jitter_dist.add(plot_jitter_dist_tx)
        container_jitter_dist.add(plot_jitter_dist_ctle)
        container_jitter_dist.add(plot_jitter_dist_dfe)
        self.plots_jitter_dist  = container_jitter_dist

        # - Jitter Spectrums tab
        plot_jitter_spec_chnl        = Plot(plotdata)
        plot_jitter_spec_chnl.plot(('f_MHz', 'jitter_spectrum_chnl'),     type="line", color="blue",    name="Total")
        plot_jitter_spec_chnl.plot(('f_MHz', 'jitter_ind_spectrum_chnl'), type="line", color="red",     name="Data Independent")
        plot_jitter_spec_chnl.plot(('f_MHz', 'thresh_chnl'),              type="line", color="magenta", name="Pj Threshold")
        plot_jitter_spec_chnl.title  = "Channel"
        plot_jitter_spec_chnl.index_axis.title = "Frequency (MHz)"
        plot_jitter_spec_chnl.value_axis.title = "|FFT(TIE)| (dBui)"
        plot_jitter_spec_chnl.tools.append(PanTool(plot_jitter_spec_chnl, constrain=True, constrain_key=None, constrain_direction='x'))
        zoom_jitter_spec_chnl = ZoomTool(plot_jitter_spec_chnl, tool_mode="range", axis='index', always_on=False)
        plot_jitter_spec_chnl.overlays.append(zoom_jitter_spec_chnl)
        plot_jitter_spec_chnl.legend.visible = True
        plot_jitter_spec_chnl.legend.align = 'lr'

        plot_jitter_spec_tx        = Plot(plotdata)
        plot_jitter_spec_tx.plot(('f_MHz', 'jitter_spectrum_tx'),     type="line", color="blue",    name="Total")
        plot_jitter_spec_tx.plot(('f_MHz', 'jitter_ind_spectrum_tx'), type="line", color="red",     name="Data Independent")
        plot_jitter_spec_tx.plot(('f_MHz', 'thresh_tx'),              type="line", color="magenta", name="Pj Threshold")
        plot_jitter_spec_tx.title  = "Channel + Tx Preemphasis (Noise added here.)"
        plot_jitter_spec_tx.index_axis.title = "Frequency (MHz)"
        plot_jitter_spec_tx.value_axis.title = "|FFT(TIE)| (dBui)"
        plot_jitter_spec_tx.value_range.low_setting  = -40.
        plot_jitter_spec_tx.tools.append(PanTool(plot_jitter_spec_tx, constrain=True, constrain_key=None, constrain_direction='x'))
        zoom_jitter_spec_tx = ZoomTool(plot_jitter_spec_tx, tool_mode="range", axis='index', always_on=False)
        plot_jitter_spec_tx.overlays.append(zoom_jitter_spec_tx)
        plot_jitter_spec_tx.legend.visible = True
        plot_jitter_spec_tx.legend.align = 'lr'

        plot_jitter_spec_chnl.value_range = plot_jitter_spec_tx.value_range 

        plot_jitter_spec_ctle        = Plot(plotdata)
        plot_jitter_spec_ctle.plot(('f_MHz', 'jitter_spectrum_ctle'),     type="line", color="blue",    name="Total")
        plot_jitter_spec_ctle.plot(('f_MHz', 'jitter_ind_spectrum_ctle'), type="line", color="red",     name="Data Independent")
        plot_jitter_spec_ctle.plot(('f_MHz', 'thresh_ctle'),              type="line", color="magenta", name="Pj Threshold")
        plot_jitter_spec_ctle.title  = "Channel + Tx Preemphasis + CTLE"
        plot_jitter_spec_ctle.index_axis.title = "Frequency (MHz)"
        plot_jitter_spec_ctle.value_axis.title = "|FFT(TIE)| (dBui)"
        plot_jitter_spec_ctle.tools.append(PanTool(plot_jitter_spec_ctle, constrain=True, constrain_key=None, constrain_direction='x'))
        zoom_jitter_spec_ctle = ZoomTool(plot_jitter_spec_ctle, tool_mode="range", axis='index', always_on=False)
        plot_jitter_spec_ctle.overlays.append(zoom_jitter_spec_ctle)
        plot_jitter_spec_ctle.legend.visible = True
        plot_jitter_spec_ctle.legend.align = 'lr'
        plot_jitter_spec_ctle.value_range = plot_jitter_spec_tx.value_range 

        plot_jitter_spec_dfe        = Plot(plotdata)
        plot_jitter_spec_dfe.plot(('f_MHz_dfe', 'jitter_spectrum_dfe'),     type="line", color="blue",    name="Total")
        plot_jitter_spec_dfe.plot(('f_MHz_dfe', 'jitter_ind_spectrum_dfe'), type="line", color="red",     name="Data Independent")
        plot_jitter_spec_dfe.plot(('f_MHz_dfe', 'thresh_dfe'),              type="line", color="magenta", name="Pj Threshold")
        plot_jitter_spec_dfe.title  = "Channel + Tx Preemphasis + CTLE + DFE"
        plot_jitter_spec_dfe.index_axis.title = "Frequency (MHz)"
        plot_jitter_spec_dfe.value_axis.title = "|FFT(TIE)| (dBui)"
        plot_jitter_spec_dfe.tools.append(PanTool(plot_jitter_spec_dfe, constrain=True, constrain_key=None, constrain_direction='x'))
        zoom_jitter_spec_dfe = ZoomTool(plot_jitter_spec_dfe, tool_mode="range", axis='index', always_on=False)
        plot_jitter_spec_dfe.overlays.append(zoom_jitter_spec_dfe)
        plot_jitter_spec_dfe.legend.visible = True
        plot_jitter_spec_dfe.legend.align = 'lr'
        plot_jitter_spec_dfe.value_range = plot_jitter_spec_tx.value_range 

        container_jitter_spec = GridPlotContainer(shape=(2,2))
        container_jitter_spec.add(plot_jitter_spec_chnl)
        container_jitter_spec.add(plot_jitter_spec_tx)
        container_jitter_spec.add(plot_jitter_spec_ctle)
        container_jitter_spec.add(plot_jitter_spec_dfe)
        self.plots_jitter_spec  = container_jitter_spec

        # - Bathtub Curves tab
        plot_bathtub_chnl = Plot(plotdata)
        plot_bathtub_chnl.plot(("jitter_bins", "bathtub_chnl"), type="line", color="blue")
        plot_bathtub_chnl.value_range.high_setting =   0
        plot_bathtub_chnl.value_range.low_setting  = -18
        plot_bathtub_chnl.value_axis.tick_interval =   3
        plot_bathtub_chnl.title             = "Channel"
        plot_bathtub_chnl.index_axis.title  = "Time (ps)"
        plot_bathtub_chnl.value_axis.title  = "Log10(P(Transition occurs inside.))"

        plot_bathtub_tx = Plot(plotdata)
        plot_bathtub_tx.plot(("jitter_bins", "bathtub_tx"), type="line", color="blue")
        plot_bathtub_tx.value_range.high_setting =   0
        plot_bathtub_tx.value_range.low_setting  = -18
        plot_bathtub_tx.value_axis.tick_interval =   3
        plot_bathtub_tx.title             = "Channel + Tx Preemphasis (Noise added here.)"
        plot_bathtub_tx.index_axis.title  = "Time (ps)"
        plot_bathtub_tx.value_axis.title  = "Log10(P(Transition occurs inside.))"

        plot_bathtub_ctle = Plot(plotdata)
        plot_bathtub_ctle.plot(("jitter_bins", "bathtub_ctle"), type="line", color="blue")
        plot_bathtub_ctle.value_range.high_setting =   0
        plot_bathtub_ctle.value_range.low_setting  = -18
        plot_bathtub_ctle.value_axis.tick_interval =   3
        plot_bathtub_ctle.title             = "Channel + Tx Preemphasis + CTLE"
        plot_bathtub_ctle.index_axis.title  = "Time (ps)"
        plot_bathtub_ctle.value_axis.title  = "Log10(P(Transition occurs inside.))"

        plot_bathtub_dfe = Plot(plotdata)
        plot_bathtub_dfe.plot(("jitter_bins", "bathtub_dfe"), type="line", color="blue")
        plot_bathtub_dfe.value_range.high_setting =   0
        plot_bathtub_dfe.value_range.low_setting  = -18
        plot_bathtub_dfe.value_axis.tick_interval =   3
        plot_bathtub_dfe.title             = "Channel + Tx Preemphasis + CTLE + DFE"
        plot_bathtub_dfe.index_axis.title  = "Time (ps)"
        plot_bathtub_dfe.value_axis.title  = "Log10(P(Transition occurs inside.))"

        container_bathtub = GridPlotContainer(shape=(2,2))
        container_bathtub.add(plot_bathtub_chnl)
        container_bathtub.add(plot_bathtub_tx)
        container_bathtub.add(plot_bathtub_ctle)
        container_bathtub.add(plot_bathtub_dfe)
        self.plots_bathtub  = container_bathtub

        # These various plot customizing functions are left, for future reference.
        # plot19.index_range = plot5.index_range # Zoom x-axes in tandem.

        update_eyes(self)
>>>>>>> eb03908c

    # Dependent variable definitions
#    @cached_property
    def _get_chnl_h(self):
        print "Just entered _get_chnl_h()."
        if(self.use_ch_file):
            t                = self.t

            chnl_h           = import_qucs_csv(self.ch_file, self.Ts)
            chnl_dly         = t[where(chnl_h == max(chnl_h))[0][0]]
            chnl_h.resize(len(t))
            chnl_H           = fft(chnl_h)
            chnl_H          /= abs(chnl_H[0])
            chnl_h, start_ix = trim_impulse(chnl_h)
        else:
            l_ch             = self.l_ch
            v0               = self.v0 * 3.e8
            R0               = self.R0
            w0               = self.w0
            Rdc              = self.Rdc
            Z0               = self.Z0
            Theta0           = self.Theta0
            w                = self.w
            Rs               = self.rs
            Cs               = self.cout * 1.e-12
            RL               = self.rin
            Cp               = self.cin * 1.e-12
            CL               = self.cac * 1.e-6
            Ts               = self.Ts

            chnl_dly         = l_ch / v0
            gamma, Zc        = calc_gamma(R0, w0, Rdc, Z0, v0, Theta0, w)
            H                = exp(-l_ch * gamma)
            chnl_H           = 2. * calc_G(H, Rs, Cs, Zc, RL, Cp, CL, w) # Compensating for nominal /2 divider action.
            chnl_h, start_ix = trim_impulse(real(ifft(chnl_H)), Ts, chnl_dly)

        chnl_h   /= sum(chnl_h)

        self.chnl_dly        = chnl_dly
        self.chnl_H          = chnl_H
        self.start_ix        = start_ix

        return chnl_h

    @cached_property
    def _get_t_ns_chnl(self):
        start_ix  = self.start_ix
        t_ns      = self.t_ns
        chnl_h    = self.chnl_h

        return t_ns[start_ix : start_ix + len(chnl_h)]

    @cached_property
    def _get_jitter_info(self):
        isi_chnl      = self.isi_chnl * 1.e12
        dcd_chnl      = self.dcd_chnl * 1.e12
        pj_chnl       = self.pj_chnl  * 1.e12
        rj_chnl       = self.rj_chnl  * 1.e12
        isi_tx        = self.isi_tx   * 1.e12
        dcd_tx        = self.dcd_tx   * 1.e12
        pj_tx         = self.pj_tx    * 1.e12
        rj_tx         = self.rj_tx    * 1.e12
        isi_ctle      = self.isi_ctle * 1.e12
        dcd_ctle      = self.dcd_ctle * 1.e12
        pj_ctle       = self.pj_ctle  * 1.e12
        rj_ctle       = self.rj_ctle  * 1.e12
        isi_dfe       = self.isi_dfe  * 1.e12
        dcd_dfe       = self.dcd_dfe  * 1.e12
        pj_dfe        = self.pj_dfe   * 1.e12
        rj_dfe        = self.rj_dfe   * 1.e12

        isi_rej_tx    = 1.e20
        dcd_rej_tx    = 1.e20
        pj_rej_tx     = 1.e20
        rj_rej_tx     = 1.e20
        isi_rej_ctle  = 1.e20
        dcd_rej_ctle  = 1.e20
        pj_rej_ctle   = 1.e20
        rj_rej_ctle   = 1.e20
        isi_rej_dfe   = 1.e20
        dcd_rej_dfe   = 1.e20
        pj_rej_dfe    = 1.e20
        rj_rej_dfe    = 1.e20
        isi_rej_total = 1.e20
        dcd_rej_total = 1.e20
        pj_rej_total  = 1.e20
        rj_rej_total  = 1.e20

        if(isi_tx):
            isi_rej_tx = isi_chnl / isi_tx
        if(dcd_tx):
            dcd_rej_tx = dcd_chnl / dcd_tx
        if(pj_tx):
            pj_rej_tx  = pj_chnl  / pj_tx
        if(rj_tx):
            rj_rej_tx  = rj_chnl  / rj_tx
        if(isi_ctle):
            isi_rej_ctle = isi_tx / isi_ctle
        if(dcd_ctle):
            dcd_rej_ctle = dcd_tx / dcd_ctle
        if(pj_ctle):
            pj_rej_ctle  = pj_tx  / pj_ctle
        if(rj_ctle):
            rj_rej_ctle  = rj_tx  / rj_ctle
        if(isi_dfe):
            isi_rej_dfe = isi_ctle / isi_dfe
        if(dcd_dfe):
            dcd_rej_dfe = dcd_ctle / dcd_dfe
        if(pj_dfe):
            pj_rej_dfe  = pj_ctle  / pj_dfe
        if(rj_dfe):
            rj_rej_dfe  = rj_ctle  / rj_dfe
        if(isi_dfe):
            isi_rej_total = isi_chnl / isi_dfe
        if(dcd_dfe):
            dcd_rej_total = dcd_chnl / dcd_dfe
        if(pj_dfe):
            pj_rej_total  = pj_tx  / pj_dfe
        if(rj_dfe):
            rj_rej_total  = rj_tx  / rj_dfe

        info_str = '<H1>Jitter Rejection by Equalization Component</H1>\n'

        info_str += '<H2>Tx Preemphasis</H2>\n'
        info_str += '<TABLE border="1">\n'
        info_str += '<TR align="center">\n'
        info_str += "<TH>Jitter Component</TH><TH>Input (ps)</TH><TH>Output (ps)</TH><TH>Rejection (dB)</TH>\n"
        info_str += "</TR>\n"
        info_str += '<TR align="right">\n'
        info_str += '<TD align="center">ISI</TD><TD>%6.3f</TD><TD>%6.3f</TD><TD>%4.1f</TD>\n' % \
                      (isi_chnl, isi_tx, 10. * log10(isi_rej_tx))
        info_str += "</TR>\n"
        info_str += '<TR align="right">\n'
        info_str += '<TD align="center">DCD</TD><TD>%6.3f</TD><TD>%6.3f</TD><TD>%4.1f</TD>\n' % \
                      (dcd_chnl, dcd_tx, 10. * log10(dcd_rej_tx))
        info_str += "</TR>\n"
        info_str += '<TR align="right">\n'
        info_str += '<TD align="center">Pj</TD><TD>%6.3f</TD><TD>%6.3f</TD><TD>n/a</TD>\n' % \
                      (pj_chnl, pj_tx)
        info_str += "</TR>\n"
        info_str += '<TR align="right">\n'
        info_str += '<TD align="center">Rj</TD><TD>%6.3f</TD><TD>%6.3f</TD><TD>n/a</TD>\n' % \
                      (rj_chnl, rj_tx)
        info_str += "</TR>\n"
        info_str += "</TABLE>\n"

        info_str += '<H2>CTLE</H2>\n'
        info_str += '<TABLE border="1">\n'
        info_str += '<TR align="center">\n'
        info_str += "<TH>Jitter Component</TH><TH>Input (ps)</TH><TH>Output (ps)</TH><TH>Rejection (dB)</TH>\n"
        info_str += "</TR>\n"
        info_str += '<TR align="right">\n'
        info_str += '<TD align="center">ISI</TD><TD>%6.3f</TD><TD>%6.3f</TD><TD>%4.1f</TD>\n' % \
                      (isi_tx, isi_ctle, 10. * log10(isi_rej_ctle))
        info_str += "</TR>\n"
        info_str += '<TR align="right">\n'
        info_str += '<TD align="center">DCD</TD><TD>%6.3f</TD><TD>%6.3f</TD><TD>%4.1f</TD>\n' % \
                      (dcd_tx, dcd_ctle, 10. * log10(dcd_rej_ctle))
        info_str += "</TR>\n"
        info_str += '<TR align="right">\n'
        info_str += '<TD align="center">Pj</TD><TD>%6.3f</TD><TD>%6.3f</TD><TD>%4.1f</TD>\n' % \
                      (pj_tx, pj_ctle, 10. * log10(pj_rej_ctle))
        info_str += "</TR>\n"
        info_str += '<TR align="right">\n'
        info_str += '<TD align="center">Rj</TD><TD>%6.3f</TD><TD>%6.3f</TD><TD>%4.1f</TD>\n' % \
                      (rj_tx, rj_ctle, 10. * log10(rj_rej_ctle))
        info_str += "</TR>\n"
        info_str += "</TABLE>\n"

        info_str += '<H2>DFE</H2>\n'
        info_str += '<TABLE border="1">\n'
        info_str += '<TR align="center">\n'
        info_str += "<TH>Jitter Component</TH><TH>Input (ps)</TH><TH>Output (ps)</TH><TH>Rejection (dB)</TH>\n"
        info_str += "</TR>\n"
        info_str += '<TR align="right">\n'
        info_str += '<TD align="center">ISI</TD><TD>%6.3f</TD><TD>%6.3f</TD><TD>%4.1f</TD>\n' % \
                      (isi_ctle, isi_dfe, 10. * log10(isi_rej_dfe))
        info_str += "</TR>\n"
        info_str += '<TR align="right">\n'
        info_str += '<TD align="center">DCD</TD><TD>%6.3f</TD><TD>%6.3f</TD><TD>%4.1f</TD>\n' % \
                      (dcd_ctle, dcd_dfe, 10. * log10(dcd_rej_dfe))
        info_str += "</TR>\n"
        info_str += '<TR align="right">\n'
        info_str += '<TD align="center">Pj</TD><TD>%6.3f</TD><TD>%6.3f</TD><TD>%4.1f</TD>\n' % \
                      (pj_ctle, pj_dfe, 10. * log10(pj_rej_dfe))
        info_str += "</TR>\n"
        info_str += '<TR align="right">\n'
        info_str += '<TD align="center">Rj</TD><TD>%6.3f</TD><TD>%6.3f</TD><TD>%4.1f</TD>\n' % \
                      (rj_ctle, rj_dfe, 10. * log10(rj_rej_dfe))
        info_str += "</TR>\n"
        info_str += "</TABLE>\n"

        info_str += '<H2>TOTAL</H2>\n'
        info_str += '<TABLE border="1">\n'
        info_str += '<TR align="center">\n'
        info_str += "<TH>Jitter Component</TH><TH>Input (ps)</TH><TH>Output (ps)</TH><TH>Rejection (dB)</TH>\n"
        info_str += "</TR>\n"
        info_str += '<TR align="right">\n'
        info_str += '<TD align="center">ISI</TD><TD>%6.3f</TD><TD>%6.3f</TD><TD>%4.1f</TD>\n' % \
                      (isi_chnl, isi_dfe, 10. * log10(isi_rej_total))
        info_str += "</TR>\n"
        info_str += '<TR align="right">\n'
        info_str += '<TD align="center">DCD</TD><TD>%6.3f</TD><TD>%6.3f</TD><TD>%4.1f</TD>\n' % \
                      (dcd_chnl, dcd_dfe, 10. * log10(dcd_rej_total))
        info_str += "</TR>\n"
        info_str += '<TR align="right">\n'
        info_str += '<TD align="center">Pj</TD><TD>%6.3f</TD><TD>%6.3f</TD><TD>%4.1f</TD>\n' % \
                      (pj_tx, pj_dfe, 10. * log10(pj_rej_total))
        info_str += "</TR>\n"
        info_str += '<TR align="right">\n'
        info_str += '<TD align="center">Rj</TD><TD>%6.3f</TD><TD>%6.3f</TD><TD>%4.1f</TD>\n' % \
                      (rj_tx, rj_dfe, 10. * log10(rj_rej_total))
        info_str += "</TR>\n"
        info_str += "</TABLE>\n"

        return info_str
    
    @cached_property
    def _get_perf_info(self):
        info_str  = '<H2>Performance by Component</H2>\n'
        info_str += '  <TABLE border="1">\n'
        info_str += '    <TR align="center">\n'
        info_str += '      <TH>Component</TH><TH>Performance (Msmpls./min.)</TH>\n'
        info_str += '    </TR>\n'
        info_str += '    <TR align="right">\n'
        info_str += '      <TD align="center">Channel</TD><TD>%6.3f</TD>\n'         % (self.channel_perf * 60.e-6)
        info_str += '    </TR>\n'
        info_str += '    <TR align="right">\n'
        info_str += '      <TD align="center">Tx Preemphasis</TD><TD>%6.3f</TD>\n'  % (self.tx_perf * 60.e-6)
        info_str += '    </TR>\n'
        info_str += '    <TR align="right">\n'
        info_str += '      <TD align="center">CTLE</TD><TD>%6.3f</TD>\n'            % (self.ctle_perf * 60.e-6)
        info_str += '    </TR>\n'
        info_str += '    <TR align="right">\n'
        info_str += '      <TD align="center">DFE</TD><TD>%6.3f</TD>\n'             % (self.dfe_perf * 60.e-6)
        info_str += '    </TR>\n'
        info_str += '    <TR align="right">\n'
        info_str += '      <TD align="center">Jitter Analysis</TD><TD>%6.3f</TD>\n' % (self.jitter_perf * 60.e-6)
        info_str += '    </TR>\n'
        info_str += '    <TR align="right">\n'
        info_str += '      <TD align="center">Plotting</TD><TD>%6.3f</TD>\n'        % (self.plotting_perf * 60.e-6)
        info_str += '    </TR>\n'
        info_str += '    <TR align="right">\n'
        info_str += '      <TD align="center">TOTAL</TD><TD>%6.3f</TD>\n'           % (self.total_perf * 60.e-6)
        info_str += '    </TR>\n'
        info_str += '  </TABLE>\n'

        return info_str

    @cached_property
    def _get_sweep_info(self):
        sweep_results = self.sweep_results

        info_str  = '<H2>Sweep Results</H2>\n'
        info_str += '  <TABLE border="1">\n'
        info_str += '    <TR align="center">\n'
        info_str += '      <TH>Pretap</TH><TH>Posttap</TH><TH>Mean(bit errors)</TH><TH>StdDev(bit errors)</TH>\n'
        info_str += '    </TR>\n'

        for item in sweep_results:
            info_str += '    <TR align="center">\n'
            info_str += '      <TD>%+06.3f</TD><TD>%+06.3f</TD><TD>%d</TD><TD>%d</TD>\n' % (item[0], item[1], item[2], item[3])
            info_str += '    </TR>\n'

        info_str += '  </TABLE>\n'

        return info_str

    @cached_property
    def _get_status_str(self):
        perf_str = "%-20s | Perf. (Msmpls/min.):    %4.1f" % (self.status, self.total_perf * 60.e-6)
        jit_str  = "         | Jitter (ps):    ISI=%6.3f    DCD=%6.3f    Pj=%6.3f    Rj=%6.3f" % \
                     (self.isi_dfe * 1.e12, self.dcd_dfe * 1.e12, self.pj_dfe * 1.e12, self.rj_dfe * 1.e12)
        dly_str  = "         | Channel Delay (ns):    %5.3f" % (self.chnl_dly * 1.e9)
        err_str  = "         | Bit errors detected: %d" % self.bit_errs
        return perf_str + dly_str + jit_str + err_str

    @cached_property
    def _get_instructions(self):
        help_str  = "<H2>PyBERT User's Guide</H2>\n"
        help_str += "  <H3>Note to developers</H3>\n"
        help_str += "    This is NOT for you. Instead, open 'pybert/doc/build/html/index.html' in a browser.\n"
        help_str += "  <H3>PyBERT User Help Options</H3>\n"
        help_str += "    <UL>\n"
        help_str += "      <LI>Hover over any user-settable value in the <em>Config.</em> tab, for help message.</LI>\n"
        help_str += '      <LI>Visit the PyBERT FAQ at: https://github.com/capn-freako/PyBERT/wiki/pybert_faq.</LI>\n'
        help_str += '      <LI>Send e-mail to David Banas at capn.freako@gmail.com.</LI>\n'
        help_str += "    </UL>\n"

        return help_str

    @cached_property
    def _get_tx_h_tune(self):
        nspui     = self.nspui
        pretap    = self.pretap_tune
        posttap   = self.posttap_tune
        posttap2  = self.posttap2_tune
        posttap3  = self.posttap3_tune

        main_tap = 1.0 - abs(pretap) - abs(posttap) - abs(posttap2) - abs(posttap3)
        ffe      = [pretap, main_tap, posttap, posttap2, posttap3]                    # FIR filter numerator, for fs = fbit.

        return concatenate([[x] + list(zeros(nspui - 1)) for x in ffe])

    @cached_property
    def _get_ctle_h_tune(self):
        w         = self.w
        chnl_h    = self.chnl_h
        rx_bw     = self.rx_bw_tune     * 1.e9
        peak_freq = self.peak_freq_tune * 1.e9
        peak_mag  = self.peak_mag_tune

        w_dummy, H = make_ctle(rx_bw, peak_freq, peak_mag, w)
        ctle_H     = H / abs(H[0])              # Scale to force d.c. component of '1'.

        return real(ifft(ctle_H))[:len(chnl_h)]

    @cached_property
    def _get_ctle_out_h_tune(self):
        ideal_h   = self.ideal_h
        chnl_h    = self.chnl_h
        tx_h      = self.tx_h_tune.copy()
        ctle_h    = self.ctle_h_tune

        tx_h.resize(len(chnl_h))
        tx_out_h   = convolve(tx_h,   chnl_h)  [:len(chnl_h)]
        ctle_out_h = convolve(ctle_h, tx_out_h)[:len(chnl_h)]

        self.ctle_out_g_tune = trim_shift_scale(ideal_h, ctle_out_h)

        return ctle_out_h

    def _ctle_out_h_tune_changed(self):
        self.plotdata.set_data('ctle_out_h_tune', self.ctle_out_h_tune)
        self.plotdata.set_data('ctle_out_g_tune', self.ctle_out_g_tune)

if __name__ == '__main__':
    PyBERT().configure_traits(view=traits_view)
<|MERGE_RESOLUTION|>--- conflicted
+++ resolved
@@ -38,6 +38,8 @@
 Copyright (c) 2014 by David Banas; All rights reserved World wide.
 """
 
+from pylab           import *
+
 from traits.api      import HasTraits, Array, Range, Float, Int, Property, String, cached_property, Instance, HTML, List, Bool, File
 from chaco.api       import Plot, ArrayPlotData, VPlotContainer, GridPlotContainer, ColorMapper, Legend, OverlayPlotContainer, PlotAxis
 from chaco.tools.api import PanTool, ZoomTool, LegendTool, TraitsTool, DragZoom
@@ -48,7 +50,7 @@
 
 from pybert_view     import traits_view
 from pybert_cntrl    import my_run_simulation, update_results, update_eyes
-from pybert_util     import calc_gamma, calc_G, trim_impulse, import_qucs_csv
+from pybert_util     import calc_gamma, calc_G, trim_impulse, import_qucs_csv, make_ctle, trim_shift_scale
 from pybert_plot     import make_plots
 
 debug = False
@@ -202,13 +204,9 @@
     total_perf      = Float(0.)
     sweep_results   = List([])
     # - About
-    ident  = String('PyBERT v1.4 - a serial communication link design tool, written in Python\n\n \
+    ident  = String('PyBERT v1.5 - a serial communication link design tool, written in Python\n\n \
     David Banas\n \
-<<<<<<< HEAD
-    February 15, 2015\n\n \
-=======
-    March 8, 2015\n\n \
->>>>>>> eb03908c
+    March 15, 2015\n\n \
     Copyright (c) 2014 David Banas;\n \
     All rights reserved World wide.')
     # - Help
@@ -233,8 +231,8 @@
     # This is an experiment at bringing channel impulse definition back.
 #    chnl_h          = Property(Array, depends_on=['use_ch_file', 'ch_file', 'Rdc', 'w0', 'R0', 'Theta0', 'Z0', 'v0', 'l_ch'])
 #    t_ns_chnl       = Property(Array, depends_on=['t_ns', 'chnl_h'])
-    chnl_h          = Property(Array)
-    t_ns_chnl       = Property(Array)
+#    chnl_h          = Property(Array)
+#    t_ns_chnl       = Property(Array)
 
     # Default initialization
     def __init__(self):
@@ -253,597 +251,59 @@
         # Running the simulation will fill in the required data structure.
         my_run_simulation(self, initial_run=True)
 
-<<<<<<< HEAD
         # Once the required data structure is filled in, we can create the plots.
         make_plots(self, n_dfe_taps = gNtaps)
-=======
-        # Now, create all the various plots we need for our GUI.
-        # - DFE tab
-        plot1 = Plot(plotdata)
-        plot1.plot(("t_ns", "dfe_out"), type="line", color="blue")
-        plot1.plot(("t_ns", "clocks"), type="line", color="green")
-        plot1.plot(("t_ns", "lockeds"), type="line", color="red")
-        plot1.title  = "DFE Output, Recovered Clocks, & Locked"
-        plot1.index_axis.title = "Time (ns)"
-        plot1.tools.append(PanTool(plot1, constrain=True, constrain_key=None, constrain_direction='x'))
-        zoom1 = ZoomTool(plot1, tool_mode="range", axis='index', always_on=False)
-        plot1.overlays.append(zoom1)
-
-        plot2        = Plot(plotdata)
-        plot2.plot(("t_ns", "ui_ests"), type="line", color="blue")
-        plot2.title  = "CDR Adaptation"
-        plot2.index_axis.title = "Time (ns)"
-        plot2.value_axis.title = "UI (ps)"
-        plot2.index_range = plot1.index_range # Zoom x-axes in tandem.
-
-        plot3        = Plot(plotdata)
-        plot3.plot(('f_MHz_dfe', 'jitter_rejection_ratio'), type="line", color="blue")
-        plot3.title  = "CDR/DFE Jitter Rejection Ratio"
-        plot3.index_axis.title = "Frequency (MHz)"
-        plot3.value_axis.title = "Ratio (dB)"
-        zoom3 = ZoomTool(plot3, tool_mode="range", axis='index', always_on=False)
-        plot3.overlays.append(zoom3)
-
-        plot4        = Plot(plotdata)
-        plot4.plot(('auto_corr'), type="line", color="blue")
-        plot4.title  = "Received to Transmitted Bits Correlation"
-        plot4.index_axis.title = "Offset (bits)"
-        plot4.value_axis.title = "Correlation"
-        plot4.value_range.high_setting = 1
-        plot4.value_range.low_setting  = 0
-        zoom4 = ZoomTool(plot4, tool_mode="range", axis='index', always_on=False)
-        plot4.overlays.append(zoom4)
-
-        plot9 = Plot(plotdata, auto_colors=['red', 'orange', 'yellow', 'green', 'blue', 'purple'])
-        for i in range(gNtaps):
-            plot9.plot(("tap_weight_index", "tap%d_weights" % (i + 1)), type="line", color="auto", name="tap%d"%(i+1))
-        plot9.title  = "DFE Adaptation"
-        plot9.tools.append(PanTool(plot9, constrain=True, constrain_key=None, constrain_direction='x'))
-        zoom9 = ZoomTool(plot9, tool_mode="range", axis='index', always_on=False)
-        plot9.overlays.append(zoom9)
-        plot9.legend.visible = True
-        plot9.legend.align = 'ul'
-
-        container_dfe = GridPlotContainer(shape=(2,2))
-        container_dfe.add(plot2)
-        container_dfe.add(plot9)
-        container_dfe.add(plot1)
-        container_dfe.add(plot3)
-        self.plots_dfe = container_dfe
-
-        # - EQ Tune tab
-        plot_h_tune = Plot(plotdata)
-        plot_h_tune.plot(("t_ns_chnl", "ctle_out_h_tune"), type="line", color="red",  name="Cumulative")
-        plot_h_tune.plot(("t_ns_chnl", "ctle_out_g_tune"), type="line", color="gray")
-        plot_h_tune.title            = "Channel + Tx Preemphasis + CTLE"
-        plot_h_tune.index_axis.title = "Time (ns)"
-        plot_h_tune.y_axis.title     = "Impulse Response (V/ns)"
-        zoom_tune = ZoomTool(plot_h_tune, tool_mode="range", axis='index', always_on=False)
-        plot_h_tune.overlays.append(zoom_tune)
-        self.plot_h_tune = plot_h_tune
-
-        # - Impulse Responses tab
-        plot_h_chnl = Plot(plotdata)
-        plot_h_chnl.plot(("t_ns_chnl", "chnl_h"), type="line", color="blue")
-        plot_h_chnl.plot(("t_ns_chnl", "chnl_g"), type="line", color="gray")
-        plot_h_chnl.title            = "Channel"
-        plot_h_chnl.index_axis.title = "Time (ns)"
-        plot_h_chnl.y_axis.title     = "Impulse Response (V/ns)"
-        zoom_chnl = ZoomTool(plot_h_chnl, tool_mode="range", axis='index', always_on=False)
-        plot_h_chnl.overlays.append(zoom_chnl)
-
-        plot_h_tx = Plot(plotdata)
-        plot_h_tx.plot(("t_ns_chnl", "tx_out_h"), type="line", color="red",  name="Cumulative")
-        plot_h_tx.plot(("t_ns_chnl", "tx_out_g"), type="line", color="gray")
-        plot_h_tx.title            = "Channel + Tx Preemphasis"
-        plot_h_tx.index_axis.title = "Time (ns)"
-        plot_h_tx.y_axis.title     = "Impulse Response (V/ns)"
-        plot_h_tx.index_range      = plot_h_chnl.index_range         # Zoom x-axes in tandem.
-
-        plot_h_ctle = Plot(plotdata)
-        plot_h_ctle.plot(("t_ns_chnl", "ctle_out_h"), type="line", color="red",  name="Cumulative")
-        plot_h_ctle.plot(("t_ns_chnl", "ctle_out_g"), type="line", color="gray")
-        plot_h_ctle.title            = "Channel + Tx Preemphasis + CTLE"
-        plot_h_ctle.index_axis.title = "Time (ns)"
-        plot_h_ctle.y_axis.title     = "Impulse Response (V/ns)"
-        plot_h_ctle.index_range      = plot_h_chnl.index_range         # Zoom x-axes in tandem.
-
-        plot_h_dfe = Plot(plotdata)
-        plot_h_dfe.plot(("t_ns_chnl", "dfe_out_h"), type="line", color="red",  name="Cumulative")
-        plot_h_dfe.plot(("t_ns_chnl", "dfe_out_g"), type="line", color="gray")
-        plot_h_dfe.title            = "Channel + Tx Preemphasis + CTLE + DFE"
-        plot_h_dfe.index_axis.title = "Time (ns)"
-        plot_h_dfe.y_axis.title     = "Impulse Response (V/ns)"
-        plot_h_dfe.index_range      = plot_h_chnl.index_range         # Zoom x-axes in tandem.
-
-        container_h = GridPlotContainer(shape=(2,2))
-        container_h.add(plot_h_chnl)
-        container_h.add(plot_h_tx)
-        container_h.add(plot_h_ctle)
-        container_h.add(plot_h_dfe)
-        self.plots_h  = container_h
-
-        # - Step Responses tab
-        plot_s_chnl = Plot(plotdata)
-        plot_s_chnl.plot(("t_ns_chnl", "chnl_s"), type="line", color="blue")
-        plot_s_chnl.title            = "Channel"
-        plot_s_chnl.index_axis.title = "Time (ns)"
-        plot_s_chnl.y_axis.title     = "Step Response (V)"
-
-        plot_s_tx = Plot(plotdata)
-        plot_s_tx.plot(("t_ns_chnl", "tx_s"),     type="line", color="blue", name="Incremental")
-        plot_s_tx.plot(("t_ns_chnl", "tx_out_s"), type="line", color="red",  name="Cumulative")
-        plot_s_tx.title            = "Channel + Tx Preemphasis"
-        plot_s_tx.index_axis.title = "Time (ns)"
-        plot_s_tx.y_axis.title     = "Step Response (V)"
-        plot_s_tx.legend.visible   = True
-        plot_s_tx.legend.align     = 'lr'
-
-        plot_s_ctle = Plot(plotdata)
-        plot_s_ctle.plot(("t_ns_chnl", "ctle_s"),     type="line", color="blue", name="Incremental")
-        plot_s_ctle.plot(("t_ns_chnl", "ctle_out_s"), type="line", color="red",  name="Cumulative")
-        plot_s_ctle.title            = "Channel + Tx Preemphasis + CTLE"
-        plot_s_ctle.index_axis.title = "Time (ns)"
-        plot_s_ctle.y_axis.title     = "Step Response (V)"
-        plot_s_ctle.legend.visible   = True
-        plot_s_ctle.legend.align     = 'lr'
-
-        plot_s_dfe = Plot(plotdata)
-        plot_s_dfe.plot(("t_ns_chnl", "dfe_s"),     type="line", color="blue", name="Incremental")
-        plot_s_dfe.plot(("t_ns_chnl", "dfe_out_s"), type="line", color="red",  name="Cumulative")
-        plot_s_dfe.title            = "Channel + Tx Preemphasis + CTLE + DFE"
-        plot_s_dfe.index_axis.title = "Time (ns)"
-        plot_s_dfe.y_axis.title     = "Step Response (V)"
-        plot_s_dfe.legend.visible   = True
-        plot_s_dfe.legend.align     = 'lr'
-
-        container_s = GridPlotContainer(shape=(2,2))
-        container_s.add(plot_s_chnl)
-        container_s.add(plot_s_tx)
-        container_s.add(plot_s_ctle)
-        container_s.add(plot_s_dfe)
-        self.plots_s  = container_s
-
-        # - Pulse Responses tab
-        plot_p_chnl = Plot(plotdata)
-        plot_p_chnl.plot(("t_ns_chnl", "chnl_p"), type="line", color="blue")
-        plot_p_chnl.title            = "Channel"
-        plot_p_chnl.index_axis.title = "Time (ns)"
-        plot_p_chnl.y_axis.title     = "Pulse Response (V)"
-
-        plot_p_tx = Plot(plotdata)
-#        plot_p_tx.plot(("t_ns_chnl", "tx_p"),     type="line", color="blue", name="Incremental")
-        plot_p_tx.plot(("t_ns_chnl", "tx_out_p"), type="line", color="red",  name="Cumulative")
-        plot_p_tx.title            = "Channel + Tx Preemphasis"
-        plot_p_tx.index_axis.title = "Time (ns)"
-        plot_p_tx.y_axis.title     = "Pulse Response (V)"
-#        plot_p_tx.legend.visible   = True
-        plot_p_tx.legend.align     = 'lr'
-
-        plot_p_ctle = Plot(plotdata)
-#        plot_p_ctle.plot(("t_ns_chnl", "ctle_p"),     type="line", color="blue", name="Incremental")
-        plot_p_ctle.plot(("t_ns_chnl", "ctle_out_p"), type="line", color="red",  name="Cumulative")
-        plot_p_ctle.title            = "Channel + Tx Preemphasis + CTLE"
-        plot_p_ctle.index_axis.title = "Time (ns)"
-        plot_p_ctle.y_axis.title     = "Pulse Response (V)"
-#        plot_p_ctle.legend.visible   = True
-        plot_p_ctle.legend.align     = 'lr'
-
-        plot_p_dfe = Plot(plotdata)
-#        plot_p_dfe.plot(("t_ns_chnl", "dfe_p"),     type="line", color="blue", name="Incremental")
-        plot_p_dfe.plot(("t_ns_chnl", "dfe_out_p"), type="line", color="red",  name="Cumulative")
-        plot_p_dfe.title            = "Channel + Tx Preemphasis + CTLE + DFE"
-        plot_p_dfe.index_axis.title = "Time (ns)"
-        plot_p_dfe.y_axis.title     = "Pulse Response (V)"
-#        plot_p_dfe.legend.visible   = True
-        plot_p_dfe.legend.align     = 'lr'
-
-        container_p = GridPlotContainer(shape=(2,2))
-        container_p.add(plot_p_chnl)
-        container_p.add(plot_p_tx)
-        container_p.add(plot_p_ctle)
-        container_p.add(plot_p_dfe)
-        self.plots_p  = container_p
-
-        # - Frequency Responses tab
-        plot_H_chnl = Plot(plotdata)
-        plot_H_chnl.plot(("f_GHz", "chnl_H"), type="line", color="blue", index_scale='log')
-        plot_H_chnl.title            = "Channel"
-        plot_H_chnl.index_axis.title = "Frequency (GHz)"
-        plot_H_chnl.y_axis.title     = "Frequency Response (dB)"
-        plot_H_chnl.index_range.low_setting  = 0.1
-        plot_H_chnl.index_range.high_setting = 40.
-
-        plot_H_tx = Plot(plotdata)
-        plot_H_tx.plot(("f_GHz", "tx_H"),     type="line", color="blue", name="Incremental", index_scale='log')
-        plot_H_tx.plot(("f_GHz", "tx_out_H"), type="line", color="red",  name="Cumulative", index_scale='log')
-        plot_H_tx.title            = "Channel + Tx Preemphasis"
-        plot_H_tx.index_axis.title = "Frequency (GHz)"
-        plot_H_tx.y_axis.title     = "Frequency Response (dB)"
-        plot_H_tx.index_range.low_setting  = 0.1
-        plot_H_tx.index_range.high_setting = 40.
-        plot_H_tx.legend.visible   = True
-        plot_H_tx.legend.align     = 'll'
-
-        plot_H_ctle = Plot(plotdata)
-        plot_H_ctle.plot(("f_GHz", "ctle_H"),     type="line", color="blue", name="Incremental", index_scale='log')
-        plot_H_ctle.plot(("f_GHz", "ctle_out_H"), type="line", color="red",  name="Cumulative", index_scale='log')
-        plot_H_ctle.title            = "Channel + Tx Preemphasis + CTLE"
-        plot_H_ctle.index_axis.title = "Frequency (GHz)"
-        plot_H_ctle.y_axis.title     = "Frequency Response (dB)"
-        plot_H_ctle.index_range.low_setting  = 0.1
-        plot_H_ctle.index_range.high_setting = 40.
-        plot_H_ctle.value_range.low_setting  = -40.
-        plot_H_ctle.legend.visible   = True
-        plot_H_ctle.legend.align     = 'll'
-
-        plot_H_chnl.value_range = plot_H_ctle.value_range 
-        plot_H_tx.value_range   = plot_H_ctle.value_range 
-
-        plot_H_dfe = Plot(plotdata)
-        plot_H_dfe.plot(("f_GHz", "dfe_H"),     type="line", color="blue", name="Incremental", index_scale='log')
-        plot_H_dfe.plot(("f_GHz", "dfe_out_H"), type="line", color="red",  name="Cumulative", index_scale='log')
-        plot_H_dfe.title            = "Channel + Tx Preemphasis + CTLE + DFE"
-        plot_H_dfe.index_axis.title = "Frequency (GHz)"
-        plot_H_dfe.y_axis.title     = "Frequency Response (dB)"
-        plot_H_dfe.index_range.low_setting  = 0.1
-        plot_H_dfe.index_range.high_setting = 40.
-        plot_H_dfe.value_range = plot_H_ctle.value_range 
-        plot_H_dfe.legend.visible   = True
-        plot_H_dfe.legend.align     = 'll'
-
-        container_H = GridPlotContainer(shape=(2,2))
-        container_H.add(plot_H_chnl)
-        container_H.add(plot_H_tx)
-        container_H.add(plot_H_ctle)
-        container_H.add(plot_H_dfe)
-        self.plots_H  = container_H
-
-        # - Outputs tab
-        plot_out_chnl = Plot(plotdata)
-        plot_out_chnl.plot(("t_ns", "ideal_signal"), type="line", color="lightgrey")
-        plot_out_chnl.plot(("t_ns", "chnl_out"),     type="line", color="blue")
-        plot_out_chnl.title            = "Channel"
-        plot_out_chnl.index_axis.title = "Time (ns)"
-        plot_out_chnl.y_axis.title     = "Output (V)"
-        zoom_out_chnl = ZoomTool(plot_out_chnl, tool_mode="range", axis='index', always_on=False)
-        plot_out_chnl.overlays.append(zoom_out_chnl)
-
-        plot_out_tx = Plot(plotdata)
-        plot_out_tx.plot(("t_ns", "tx_out"), type="line", color="blue")
-        plot_out_tx.title            = "Channel + Tx Preemphasis (Noise added here.)"
-        plot_out_tx.index_axis.title = "Time (ns)"
-        plot_out_tx.y_axis.title     = "Output (V)"
-        plot_out_tx.index_range = plot_out_chnl.index_range # Zoom x-axes in tandem.
-
-        plot_out_ctle = Plot(plotdata)
-        plot_out_ctle.plot(("t_ns", "ctle_out"), type="line", color="blue")
-        plot_out_ctle.title            = "Channel + Tx Preemphasis + CTLE"
-        plot_out_ctle.index_axis.title = "Time (ns)"
-        plot_out_ctle.y_axis.title     = "Output (V)"
-        plot_out_ctle.index_range = plot_out_chnl.index_range # Zoom x-axes in tandem.
-
-        plot_out_dfe = Plot(plotdata)
-        plot_out_dfe.plot(("t_ns", "dfe_out"), type="line", color="blue")
-        plot_out_dfe.title            = "Channel + Tx Preemphasis + CTLE + DFE"
-        plot_out_dfe.index_axis.title = "Time (ns)"
-        plot_out_dfe.y_axis.title     = "Output (V)"
-        plot_out_dfe.index_range = plot_out_chnl.index_range # Zoom x-axes in tandem.
-
-        container_out = GridPlotContainer(shape=(2,2))
-        container_out.add(plot_out_chnl)
-        container_out.add(plot_out_tx)
-        container_out.add(plot_out_ctle)
-        container_out.add(plot_out_dfe)
-        self.plots_out  = container_out
-
-        # - Eye Diagrams tab
-        seg_map = dict(
-            red = [
-                (0.00, 0.00, 0.00), # black
-                (0.00001, 0.00, 0.00), # blue
-                (0.15, 0.00, 0.00), # cyan
-                (0.30, 0.00, 0.00), # green
-                (0.45, 1.00, 1.00), # yellow
-                (0.60, 1.00, 1.00), # orange
-                (0.75, 1.00, 1.00), # red
-                (0.90, 1.00, 1.00), # pink
-                (1.00, 1.00, 1.00) # white
-            ],
-            green = [
-                (0.00, 0.00, 0.00), # black
-                (0.00001, 0.00, 0.00), # blue
-                (0.15, 0.50, 0.50), # cyan
-                (0.30, 0.50, 0.50), # green
-                (0.45, 1.00, 1.00), # yellow
-                (0.60, 0.50, 0.50), # orange
-                (0.75, 0.00, 0.00), # red
-                (0.90, 0.50, 0.50), # pink
-                (1.00, 1.00, 1.00) # white
-            ],
-            blue = [
-                (0.00, 0.00, 0.00), # black
-                (1e-18, 0.50, 0.50), # blue
-                (0.15, 0.50, 0.50), # cyan
-                (0.30, 0.00, 0.00), # green
-                (0.45, 0.00, 0.00), # yellow
-                (0.60, 0.00, 0.00), # orange
-                (0.75, 0.00, 0.00), # red
-                (0.90, 0.50, 0.50), # pink
-                (1.00, 1.00, 1.00) # white
-            ]
-        )
-        clr_map = ColorMapper.from_segment_map(seg_map)
-        self.clr_map = clr_map
-
-        plot_eye_chnl = Plot(plotdata)
-        plot_eye_chnl.img_plot("eye_chnl", colormap=clr_map,)
-        plot_eye_chnl.y_direction = 'normal'
-        plot_eye_chnl.components[0].y_direction = 'normal'
-        plot_eye_chnl.title  = "Channel"
-        plot_eye_chnl.x_axis.title = "Time (ps)"
-        plot_eye_chnl.x_axis.orientation = "bottom"
-        plot_eye_chnl.y_axis.title = "Signal Level (V)"
-        plot_eye_chnl.x_grid.visible = True
-        plot_eye_chnl.y_grid.visible = True
-        plot_eye_chnl.x_grid.line_color = 'gray'
-        plot_eye_chnl.y_grid.line_color = 'gray'
-
-        plot_eye_tx = Plot(plotdata)
-        plot_eye_tx.img_plot("eye_tx", colormap=clr_map,)
-        plot_eye_tx.y_direction = 'normal'
-        plot_eye_tx.components[0].y_direction = 'normal'
-        plot_eye_tx.title  = "Channel + Tx Preemphasis (Noise added here.)"
-        plot_eye_tx.x_axis.title = "Time (ps)"
-        plot_eye_tx.x_axis.orientation = "bottom"
-        plot_eye_tx.y_axis.title = "Signal Level (V)"
-        plot_eye_tx.x_grid.visible = True
-        plot_eye_tx.y_grid.visible = True
-        plot_eye_tx.x_grid.line_color = 'gray'
-        plot_eye_tx.y_grid.line_color = 'gray'
-
-        plot_eye_ctle = Plot(plotdata)
-        plot_eye_ctle.img_plot("eye_ctle", colormap=clr_map,)
-        plot_eye_ctle.y_direction = 'normal'
-        plot_eye_ctle.components[0].y_direction = 'normal'
-        plot_eye_ctle.title  = "Channel + Tx Preemphasis + CTLE"
-        plot_eye_ctle.x_axis.title = "Time (ps)"
-        plot_eye_ctle.x_axis.orientation = "bottom"
-        plot_eye_ctle.y_axis.title = "Signal Level (V)"
-        plot_eye_ctle.x_grid.visible = True
-        plot_eye_ctle.y_grid.visible = True
-        plot_eye_ctle.x_grid.line_color = 'gray'
-        plot_eye_ctle.y_grid.line_color = 'gray'
-
-        plot_eye_dfe = Plot(plotdata)
-        plot_eye_dfe.img_plot("eye_dfe", colormap=clr_map,)
-        plot_eye_dfe.y_direction = 'normal'
-        plot_eye_dfe.components[0].y_direction = 'normal'
-        plot_eye_dfe.title  = "Channel + Tx Preemphasis + CTLE + DFE"
-        plot_eye_dfe.x_axis.title = "Time (ps)"
-        plot_eye_dfe.x_axis.orientation = "bottom"
-        plot_eye_dfe.y_axis.title = "Signal Level (V)"
-        plot_eye_dfe.x_grid.visible = True
-        plot_eye_dfe.y_grid.visible = True
-        plot_eye_dfe.x_grid.line_color = 'gray'
-        plot_eye_dfe.y_grid.line_color = 'gray'
-
-        container_eye = GridPlotContainer(shape=(2,2))
-        container_eye.add(plot_eye_chnl)
-        container_eye.add(plot_eye_tx)
-        container_eye.add(plot_eye_ctle)
-        container_eye.add(plot_eye_dfe)
-        self.plots_eye  = container_eye
-
-        # - Jitter Distributions tab
-        plot_jitter_dist_chnl        = Plot(plotdata)
-        plot_jitter_dist_chnl.plot(('jitter_bins', 'jitter_chnl'),     type="line", color="blue", name="Measured")
-        plot_jitter_dist_chnl.plot(('jitter_bins', 'jitter_ext_chnl'), type="line", color="red",  name="Extrapolated")
-        plot_jitter_dist_chnl.title  = "Channel"
-        plot_jitter_dist_chnl.index_axis.title = "Time (ps)"
-        plot_jitter_dist_chnl.value_axis.title = "Count"
-        plot_jitter_dist_chnl.legend.visible   = True
-        plot_jitter_dist_chnl.legend.align     = 'ur'
-
-        plot_jitter_dist_tx        = Plot(plotdata)
-        plot_jitter_dist_tx.plot(('jitter_bins', 'jitter_tx'),     type="line", color="blue", name="Measured")
-        plot_jitter_dist_tx.plot(('jitter_bins', 'jitter_ext_tx'), type="line", color="red",  name="Extrapolated")
-        plot_jitter_dist_tx.title  = "Channel + Tx Preemphasis (Noise added here.)"
-        plot_jitter_dist_tx.index_axis.title = "Time (ps)"
-        plot_jitter_dist_tx.value_axis.title = "Count"
-        plot_jitter_dist_tx.legend.visible   = True
-        plot_jitter_dist_tx.legend.align     = 'ur'
-
-        plot_jitter_dist_ctle        = Plot(plotdata)
-        plot_jitter_dist_ctle.plot(('jitter_bins', 'jitter_ctle'),     type="line", color="blue", name="Measured")
-        plot_jitter_dist_ctle.plot(('jitter_bins', 'jitter_ext_ctle'), type="line", color="red",  name="Extrapolated")
-        plot_jitter_dist_ctle.title  = "Channel + Tx Preemphasis + CTLE"
-        plot_jitter_dist_ctle.index_axis.title = "Time (ps)"
-        plot_jitter_dist_ctle.value_axis.title = "Count"
-        plot_jitter_dist_ctle.legend.visible   = True
-        plot_jitter_dist_ctle.legend.align     = 'ur'
-
-        plot_jitter_dist_dfe        = Plot(plotdata)
-        plot_jitter_dist_dfe.plot(('jitter_bins', 'jitter_dfe'),     type="line", color="blue", name="Measured")
-        plot_jitter_dist_dfe.plot(('jitter_bins', 'jitter_ext_dfe'), type="line", color="red",  name="Extrapolated")
-        plot_jitter_dist_dfe.title  = "Channel + Tx Preemphasis + CTLE + DFE"
-        plot_jitter_dist_dfe.index_axis.title = "Time (ps)"
-        plot_jitter_dist_dfe.value_axis.title = "Count"
-        plot_jitter_dist_dfe.legend.visible   = True
-        plot_jitter_dist_dfe.legend.align     = 'ur'
-
-        container_jitter_dist = GridPlotContainer(shape=(2,2))
-        container_jitter_dist.add(plot_jitter_dist_chnl)
-        container_jitter_dist.add(plot_jitter_dist_tx)
-        container_jitter_dist.add(plot_jitter_dist_ctle)
-        container_jitter_dist.add(plot_jitter_dist_dfe)
-        self.plots_jitter_dist  = container_jitter_dist
-
-        # - Jitter Spectrums tab
-        plot_jitter_spec_chnl        = Plot(plotdata)
-        plot_jitter_spec_chnl.plot(('f_MHz', 'jitter_spectrum_chnl'),     type="line", color="blue",    name="Total")
-        plot_jitter_spec_chnl.plot(('f_MHz', 'jitter_ind_spectrum_chnl'), type="line", color="red",     name="Data Independent")
-        plot_jitter_spec_chnl.plot(('f_MHz', 'thresh_chnl'),              type="line", color="magenta", name="Pj Threshold")
-        plot_jitter_spec_chnl.title  = "Channel"
-        plot_jitter_spec_chnl.index_axis.title = "Frequency (MHz)"
-        plot_jitter_spec_chnl.value_axis.title = "|FFT(TIE)| (dBui)"
-        plot_jitter_spec_chnl.tools.append(PanTool(plot_jitter_spec_chnl, constrain=True, constrain_key=None, constrain_direction='x'))
-        zoom_jitter_spec_chnl = ZoomTool(plot_jitter_spec_chnl, tool_mode="range", axis='index', always_on=False)
-        plot_jitter_spec_chnl.overlays.append(zoom_jitter_spec_chnl)
-        plot_jitter_spec_chnl.legend.visible = True
-        plot_jitter_spec_chnl.legend.align = 'lr'
-
-        plot_jitter_spec_tx        = Plot(plotdata)
-        plot_jitter_spec_tx.plot(('f_MHz', 'jitter_spectrum_tx'),     type="line", color="blue",    name="Total")
-        plot_jitter_spec_tx.plot(('f_MHz', 'jitter_ind_spectrum_tx'), type="line", color="red",     name="Data Independent")
-        plot_jitter_spec_tx.plot(('f_MHz', 'thresh_tx'),              type="line", color="magenta", name="Pj Threshold")
-        plot_jitter_spec_tx.title  = "Channel + Tx Preemphasis (Noise added here.)"
-        plot_jitter_spec_tx.index_axis.title = "Frequency (MHz)"
-        plot_jitter_spec_tx.value_axis.title = "|FFT(TIE)| (dBui)"
-        plot_jitter_spec_tx.value_range.low_setting  = -40.
-        plot_jitter_spec_tx.tools.append(PanTool(plot_jitter_spec_tx, constrain=True, constrain_key=None, constrain_direction='x'))
-        zoom_jitter_spec_tx = ZoomTool(plot_jitter_spec_tx, tool_mode="range", axis='index', always_on=False)
-        plot_jitter_spec_tx.overlays.append(zoom_jitter_spec_tx)
-        plot_jitter_spec_tx.legend.visible = True
-        plot_jitter_spec_tx.legend.align = 'lr'
-
-        plot_jitter_spec_chnl.value_range = plot_jitter_spec_tx.value_range 
-
-        plot_jitter_spec_ctle        = Plot(plotdata)
-        plot_jitter_spec_ctle.plot(('f_MHz', 'jitter_spectrum_ctle'),     type="line", color="blue",    name="Total")
-        plot_jitter_spec_ctle.plot(('f_MHz', 'jitter_ind_spectrum_ctle'), type="line", color="red",     name="Data Independent")
-        plot_jitter_spec_ctle.plot(('f_MHz', 'thresh_ctle'),              type="line", color="magenta", name="Pj Threshold")
-        plot_jitter_spec_ctle.title  = "Channel + Tx Preemphasis + CTLE"
-        plot_jitter_spec_ctle.index_axis.title = "Frequency (MHz)"
-        plot_jitter_spec_ctle.value_axis.title = "|FFT(TIE)| (dBui)"
-        plot_jitter_spec_ctle.tools.append(PanTool(plot_jitter_spec_ctle, constrain=True, constrain_key=None, constrain_direction='x'))
-        zoom_jitter_spec_ctle = ZoomTool(plot_jitter_spec_ctle, tool_mode="range", axis='index', always_on=False)
-        plot_jitter_spec_ctle.overlays.append(zoom_jitter_spec_ctle)
-        plot_jitter_spec_ctle.legend.visible = True
-        plot_jitter_spec_ctle.legend.align = 'lr'
-        plot_jitter_spec_ctle.value_range = plot_jitter_spec_tx.value_range 
-
-        plot_jitter_spec_dfe        = Plot(plotdata)
-        plot_jitter_spec_dfe.plot(('f_MHz_dfe', 'jitter_spectrum_dfe'),     type="line", color="blue",    name="Total")
-        plot_jitter_spec_dfe.plot(('f_MHz_dfe', 'jitter_ind_spectrum_dfe'), type="line", color="red",     name="Data Independent")
-        plot_jitter_spec_dfe.plot(('f_MHz_dfe', 'thresh_dfe'),              type="line", color="magenta", name="Pj Threshold")
-        plot_jitter_spec_dfe.title  = "Channel + Tx Preemphasis + CTLE + DFE"
-        plot_jitter_spec_dfe.index_axis.title = "Frequency (MHz)"
-        plot_jitter_spec_dfe.value_axis.title = "|FFT(TIE)| (dBui)"
-        plot_jitter_spec_dfe.tools.append(PanTool(plot_jitter_spec_dfe, constrain=True, constrain_key=None, constrain_direction='x'))
-        zoom_jitter_spec_dfe = ZoomTool(plot_jitter_spec_dfe, tool_mode="range", axis='index', always_on=False)
-        plot_jitter_spec_dfe.overlays.append(zoom_jitter_spec_dfe)
-        plot_jitter_spec_dfe.legend.visible = True
-        plot_jitter_spec_dfe.legend.align = 'lr'
-        plot_jitter_spec_dfe.value_range = plot_jitter_spec_tx.value_range 
-
-        container_jitter_spec = GridPlotContainer(shape=(2,2))
-        container_jitter_spec.add(plot_jitter_spec_chnl)
-        container_jitter_spec.add(plot_jitter_spec_tx)
-        container_jitter_spec.add(plot_jitter_spec_ctle)
-        container_jitter_spec.add(plot_jitter_spec_dfe)
-        self.plots_jitter_spec  = container_jitter_spec
-
-        # - Bathtub Curves tab
-        plot_bathtub_chnl = Plot(plotdata)
-        plot_bathtub_chnl.plot(("jitter_bins", "bathtub_chnl"), type="line", color="blue")
-        plot_bathtub_chnl.value_range.high_setting =   0
-        plot_bathtub_chnl.value_range.low_setting  = -18
-        plot_bathtub_chnl.value_axis.tick_interval =   3
-        plot_bathtub_chnl.title             = "Channel"
-        plot_bathtub_chnl.index_axis.title  = "Time (ps)"
-        plot_bathtub_chnl.value_axis.title  = "Log10(P(Transition occurs inside.))"
-
-        plot_bathtub_tx = Plot(plotdata)
-        plot_bathtub_tx.plot(("jitter_bins", "bathtub_tx"), type="line", color="blue")
-        plot_bathtub_tx.value_range.high_setting =   0
-        plot_bathtub_tx.value_range.low_setting  = -18
-        plot_bathtub_tx.value_axis.tick_interval =   3
-        plot_bathtub_tx.title             = "Channel + Tx Preemphasis (Noise added here.)"
-        plot_bathtub_tx.index_axis.title  = "Time (ps)"
-        plot_bathtub_tx.value_axis.title  = "Log10(P(Transition occurs inside.))"
-
-        plot_bathtub_ctle = Plot(plotdata)
-        plot_bathtub_ctle.plot(("jitter_bins", "bathtub_ctle"), type="line", color="blue")
-        plot_bathtub_ctle.value_range.high_setting =   0
-        plot_bathtub_ctle.value_range.low_setting  = -18
-        plot_bathtub_ctle.value_axis.tick_interval =   3
-        plot_bathtub_ctle.title             = "Channel + Tx Preemphasis + CTLE"
-        plot_bathtub_ctle.index_axis.title  = "Time (ps)"
-        plot_bathtub_ctle.value_axis.title  = "Log10(P(Transition occurs inside.))"
-
-        plot_bathtub_dfe = Plot(plotdata)
-        plot_bathtub_dfe.plot(("jitter_bins", "bathtub_dfe"), type="line", color="blue")
-        plot_bathtub_dfe.value_range.high_setting =   0
-        plot_bathtub_dfe.value_range.low_setting  = -18
-        plot_bathtub_dfe.value_axis.tick_interval =   3
-        plot_bathtub_dfe.title             = "Channel + Tx Preemphasis + CTLE + DFE"
-        plot_bathtub_dfe.index_axis.title  = "Time (ps)"
-        plot_bathtub_dfe.value_axis.title  = "Log10(P(Transition occurs inside.))"
-
-        container_bathtub = GridPlotContainer(shape=(2,2))
-        container_bathtub.add(plot_bathtub_chnl)
-        container_bathtub.add(plot_bathtub_tx)
-        container_bathtub.add(plot_bathtub_ctle)
-        container_bathtub.add(plot_bathtub_dfe)
-        self.plots_bathtub  = container_bathtub
-
-        # These various plot customizing functions are left, for future reference.
-        # plot19.index_range = plot5.index_range # Zoom x-axes in tandem.
-
-        update_eyes(self)
->>>>>>> eb03908c
 
     # Dependent variable definitions
 #    @cached_property
-    def _get_chnl_h(self):
-        print "Just entered _get_chnl_h()."
-        if(self.use_ch_file):
-            t                = self.t
-
-            chnl_h           = import_qucs_csv(self.ch_file, self.Ts)
-            chnl_dly         = t[where(chnl_h == max(chnl_h))[0][0]]
-            chnl_h.resize(len(t))
-            chnl_H           = fft(chnl_h)
-            chnl_H          /= abs(chnl_H[0])
-            chnl_h, start_ix = trim_impulse(chnl_h)
-        else:
-            l_ch             = self.l_ch
-            v0               = self.v0 * 3.e8
-            R0               = self.R0
-            w0               = self.w0
-            Rdc              = self.Rdc
-            Z0               = self.Z0
-            Theta0           = self.Theta0
-            w                = self.w
-            Rs               = self.rs
-            Cs               = self.cout * 1.e-12
-            RL               = self.rin
-            Cp               = self.cin * 1.e-12
-            CL               = self.cac * 1.e-6
-            Ts               = self.Ts
-
-            chnl_dly         = l_ch / v0
-            gamma, Zc        = calc_gamma(R0, w0, Rdc, Z0, v0, Theta0, w)
-            H                = exp(-l_ch * gamma)
-            chnl_H           = 2. * calc_G(H, Rs, Cs, Zc, RL, Cp, CL, w) # Compensating for nominal /2 divider action.
-            chnl_h, start_ix = trim_impulse(real(ifft(chnl_H)), Ts, chnl_dly)
-
-        chnl_h   /= sum(chnl_h)
-
-        self.chnl_dly        = chnl_dly
-        self.chnl_H          = chnl_H
-        self.start_ix        = start_ix
-
-        return chnl_h
-
-    @cached_property
-    def _get_t_ns_chnl(self):
-        start_ix  = self.start_ix
-        t_ns      = self.t_ns
-        chnl_h    = self.chnl_h
-
-        return t_ns[start_ix : start_ix + len(chnl_h)]
+#    def _get_chnl_h(self):
+#        print "Just entered _get_chnl_h()."
+#        if(self.use_ch_file):
+#            t                = self.t
+#
+#            chnl_h           = import_qucs_csv(self.ch_file, self.Ts)
+#            chnl_dly         = t[where(chnl_h == max(chnl_h))[0][0]]
+#            chnl_h.resize(len(t))
+#            chnl_H           = fft(chnl_h)
+#            chnl_H          /= abs(chnl_H[0])
+#            chnl_h, start_ix = trim_impulse(chnl_h)
+#        else:
+#            l_ch             = self.l_ch
+#            v0               = self.v0 * 3.e8
+#            R0               = self.R0
+#            w0               = self.w0
+#            Rdc              = self.Rdc
+#            Z0               = self.Z0
+#            Theta0           = self.Theta0
+#            w                = self.w
+#            Rs               = self.rs
+#            Cs               = self.cout * 1.e-12
+#            RL               = self.rin
+#            Cp               = self.cin * 1.e-12
+#            CL               = self.cac * 1.e-6
+#            Ts               = self.Ts
+#
+#            chnl_dly         = l_ch / v0
+#            gamma, Zc        = calc_gamma(R0, w0, Rdc, Z0, v0, Theta0, w)
+#            H                = exp(-l_ch * gamma)
+#            chnl_H           = 2. * calc_G(H, Rs, Cs, Zc, RL, Cp, CL, w) # Compensating for nominal /2 divider action.
+#            chnl_h, start_ix = trim_impulse(real(ifft(chnl_H)), Ts, chnl_dly)
+#
+#        chnl_h   /= sum(chnl_h)
+#
+#        self.chnl_dly        = chnl_dly
+#        self.chnl_H          = chnl_H
+#        self.start_ix        = start_ix
+#
+#        return chnl_h
+
+#    @cached_property
+#    def _get_t_ns_chnl(self):
+#        start_ix  = self.start_ix
+#        t_ns      = self.t_ns
+#        chnl_h    = self.chnl_h
+#
+#        return t_ns[start_ix : start_ix + len(chnl_h)]
 
     @cached_property
     def _get_jitter_info(self):
